--- conflicted
+++ resolved
@@ -87,13 +87,8 @@
             driver: none
             cruntime: docker
             os: ubuntu-22.04
-<<<<<<< HEAD
             test-timeout: 10m
           - name: qemu-docker-macos-13-x86_64
-=======
-            test-timeout: 9m
-          - name: qemu-docker-macos-15-x86_64
->>>>>>> 792fc03e
             driver: qemu
             cruntime: docker
             os: macos-15-intel
