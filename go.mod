module k8s.io/minikube

go 1.25.0

require (
	cloud.google.com/go/storage v1.56.1
	github.com/Delta456/box-cli-maker/v2 v2.3.0
	github.com/GoogleCloudPlatform/opentelemetry-operations-go/exporter/trace v1.30.0
	github.com/Parallels/docker-machine-parallels/v2 v2.0.1
	github.com/VividCortex/godaemon v1.0.0
	github.com/Xuanwo/go-locale v1.1.3
	github.com/aregm/cpuid v0.0.0-20181003105527-1a4a6f06a1c6
	github.com/blang/semver/v4 v4.0.0
	github.com/briandowns/spinner v1.23.2
	github.com/cenkalti/backoff/v4 v4.3.0
	github.com/cheggaaa/pb/v3 v3.1.7
	github.com/cloudevents/sdk-go/v2 v2.16.0
	github.com/containerd/errdefs v1.0.0
	github.com/distribution/reference v0.6.0
	github.com/docker/cli v29.1.3+incompatible
	github.com/docker/docker v28.5.2+incompatible
	github.com/docker/go-connections v0.6.0
	github.com/docker/go-units v0.5.0
	github.com/docker/machine v0.16.2
	github.com/elazarl/goproxy v1.7.2
	github.com/golang-collections/collections v0.0.0-20130729185459-604e922904d3
	github.com/google/go-cmp v0.7.0
	github.com/google/go-containerregistry v0.20.7
	github.com/google/go-github/v74 v74.0.0
	github.com/google/go-github/v80 v80.0.0
	github.com/google/slowjam v1.1.2
	github.com/google/uuid v1.6.0
	github.com/hashicorp/go-getter v1.8.3
	github.com/hashicorp/go-retryablehttp v0.7.8
	github.com/hooklift/iso9660 v1.0.0
	github.com/icza/dyno v0.0.0-20230330125955-09f820a8d9c0
	github.com/johanneswuerbach/nfsexports v0.0.0-20200318065542-c48c3734757f
	github.com/juju/clock v1.1.1
	github.com/juju/fslock v0.0.0-20160525022230-4d5c94c67b4b
	github.com/juju/mutex/v2 v2.0.0
	github.com/kballard/go-shellquote v0.0.0-20180428030007-95032a82bc51
	github.com/klauspost/cpuid v1.3.1
	github.com/machine-drivers/docker-machine-driver-vmware v0.1.5
	github.com/mattbaird/jsonpatch v0.0.0-20200820163806-098863c1fc24
	github.com/mattn/go-isatty v0.0.20
	github.com/mitchellh/go-ps v1.0.0
	github.com/moby/hyperkit v0.0.0-20210108224842-2f061e447e14
	github.com/moby/patternmatcher v0.6.0
	github.com/olekukonko/tablewriter v1.1.2
	github.com/opencontainers/cgroups v0.0.6
	github.com/opencontainers/go-digest v1.0.0
	github.com/otiai10/copy v1.14.1
	github.com/phayes/freeport v0.0.0-20180830031419-95f893ade6f2
	github.com/pkg/browser v0.0.0-20210911075715-681adbf594b8
	github.com/pkg/errors v0.9.1
	github.com/pkg/profile v1.7.0
	github.com/pmezard/go-difflib v1.0.1-0.20181226105442-5d4384ee4fb2
	github.com/santhosh-tekuri/jsonschema/v5 v5.3.1
	github.com/shirou/gopsutil/v4 v4.25.11
	github.com/spf13/cobra v1.10.2
	github.com/spf13/pflag v1.0.10
	github.com/spf13/viper v1.21.0
	github.com/stretchr/testify v1.11.1
	github.com/zchee/go-vmnet v0.0.0-20161021174912-97ebf9174097
	go.opentelemetry.io/otel v1.39.0
	go.opentelemetry.io/otel/sdk v1.39.0
	go.opentelemetry.io/otel/trace v1.39.0
	golang.org/x/build v0.0.0-20190927031335-2835ba2e683f
	golang.org/x/crypto v0.46.0
	golang.org/x/exp v0.0.0-20241009180824-f66d83c29e7c
	golang.org/x/mod v0.30.0
<<<<<<< HEAD
	golang.org/x/oauth2 v0.31.0
=======
	golang.org/x/oauth2 v0.33.0
>>>>>>> 9831b202
	golang.org/x/sync v0.19.0
	golang.org/x/sys v0.39.0
	golang.org/x/term v0.38.0
	golang.org/x/text v0.32.0
	google.golang.org/api v0.249.0
	gopkg.in/yaml.v2 v2.4.0
	k8s.io/api v0.35.0
	k8s.io/apimachinery v0.35.0
	k8s.io/client-go v0.35.0
	k8s.io/cluster-bootstrap v0.35.0
	k8s.io/component-base v0.35.0
	k8s.io/klog/v2 v2.130.1
	k8s.io/kubectl v0.35.0
	k8s.io/utils v0.0.0-20251002143259-bc988d571ff4
	libvirt.org/go/libvirt v1.11010.0
	sigs.k8s.io/sig-storage-lib-external-provisioner/v6 v6.3.0
)

require (
	cel.dev/expr v0.24.0 // indirect
	cloud.google.com/go v0.121.6 // indirect
	cloud.google.com/go/auth v0.16.5 // indirect
	cloud.google.com/go/auth/oauth2adapt v0.2.8 // indirect
	cloud.google.com/go/compute/metadata v0.9.0 // indirect
	cloud.google.com/go/iam v1.5.2 // indirect
	cloud.google.com/go/monitoring v1.24.2 // indirect
	cloud.google.com/go/trace v1.11.6 // indirect
	github.com/Azure/go-ansiterm v0.0.0-20250102033503-faa5f7b0171c // indirect
	github.com/GoogleCloudPlatform/opentelemetry-operations-go/detectors/gcp v1.29.0 // indirect
	github.com/GoogleCloudPlatform/opentelemetry-operations-go/exporter/metric v0.53.0 // indirect
	github.com/GoogleCloudPlatform/opentelemetry-operations-go/internal/resourcemapping v0.54.0 // indirect
	github.com/MakeNowJust/heredoc v1.0.0 // indirect
	github.com/Microsoft/go-winio v0.6.2 // indirect
	github.com/VividCortex/ewma v1.2.0 // indirect
	github.com/aws/aws-sdk-go-v2 v1.36.3 // indirect
	github.com/aws/aws-sdk-go-v2/aws/protocol/eventstream v1.6.10 // indirect
	github.com/aws/aws-sdk-go-v2/config v1.29.15 // indirect
	github.com/aws/aws-sdk-go-v2/credentials v1.17.68 // indirect
	github.com/aws/aws-sdk-go-v2/feature/ec2/imds v1.16.30 // indirect
	github.com/aws/aws-sdk-go-v2/internal/configsources v1.3.34 // indirect
	github.com/aws/aws-sdk-go-v2/internal/endpoints/v2 v2.6.34 // indirect
	github.com/aws/aws-sdk-go-v2/internal/ini v1.8.3 // indirect
	github.com/aws/aws-sdk-go-v2/internal/v4a v1.3.34 // indirect
	github.com/aws/aws-sdk-go-v2/service/internal/accept-encoding v1.12.3 // indirect
	github.com/aws/aws-sdk-go-v2/service/internal/checksum v1.7.2 // indirect
	github.com/aws/aws-sdk-go-v2/service/internal/presigned-url v1.12.15 // indirect
	github.com/aws/aws-sdk-go-v2/service/internal/s3shared v1.18.15 // indirect
	github.com/aws/aws-sdk-go-v2/service/s3 v1.80.1 // indirect
	github.com/aws/aws-sdk-go-v2/service/sso v1.25.3 // indirect
	github.com/aws/aws-sdk-go-v2/service/ssooidc v1.30.1 // indirect
	github.com/aws/aws-sdk-go-v2/service/sts v1.33.20 // indirect
	github.com/aws/smithy-go v1.22.3 // indirect
	github.com/beorn7/perks v1.0.1 // indirect
	github.com/bgentry/go-netrc v0.0.0-20140422174119-9fd32a8b3d3d // indirect
	github.com/c4milo/gotoolkit v0.0.0-20190525173301-67483a18c17a // indirect
	github.com/cespare/xxhash/v2 v2.3.0 // indirect
	github.com/clipperhouse/displaywidth v0.6.0 // indirect
	github.com/clipperhouse/stringish v0.1.1 // indirect
	github.com/clipperhouse/uax29/v2 v2.3.0 // indirect
	github.com/cncf/xds/go v0.0.0-20250501225837-2ac532fd4443 // indirect
	github.com/containerd/errdefs/pkg v0.3.0 // indirect
	github.com/containerd/log v0.1.0 // indirect
	github.com/containerd/stargz-snapshotter/estargz v0.18.1 // indirect
	github.com/coreos/go-systemd/v22 v22.6.0 // indirect
	github.com/cyphar/filepath-securejoin v0.4.1 // indirect
	github.com/davecgh/go-spew v1.1.2-0.20180830191138-d8f796af33cc // indirect
	github.com/docker/distribution v2.8.3+incompatible // indirect
	github.com/docker/docker-credential-helpers v0.9.3 // indirect
	github.com/ebitengine/purego v0.9.1 // indirect
	github.com/emicklei/go-restful/v3 v3.12.2 // indirect
	github.com/envoyproxy/go-control-plane/envoy v1.32.4 // indirect
	github.com/envoyproxy/protoc-gen-validate v1.2.1 // indirect
	github.com/evanphx/json-patch v5.6.0+incompatible // indirect
	github.com/fatih/color v1.18.0 // indirect
	github.com/felixge/fgprof v0.9.3 // indirect
	github.com/felixge/httpsnoop v1.0.4 // indirect
	github.com/fsnotify/fsnotify v1.9.0 // indirect
	github.com/fvbommel/sortorder v1.1.0 // indirect
	github.com/fxamacker/cbor/v2 v2.9.0 // indirect
	github.com/go-jose/go-jose/v4 v4.1.1 // indirect
	github.com/go-logr/logr v1.4.3 // indirect
	github.com/go-logr/stdr v1.2.2 // indirect
	github.com/go-ole/go-ole v1.2.6 // indirect
	github.com/go-openapi/jsonpointer v0.21.0 // indirect
	github.com/go-openapi/jsonreference v0.20.2 // indirect
	github.com/go-openapi/swag v0.23.0 // indirect
	github.com/go-viper/mapstructure/v2 v2.4.0 // indirect
	github.com/godbus/dbus/v5 v5.1.0 // indirect
	github.com/golang/mock v1.7.0-rc.1 // indirect
	github.com/google/gnostic-models v0.7.0 // indirect
	github.com/google/go-querystring v1.1.0 // indirect
	github.com/google/pprof v0.0.0-20250403155104-27863c87afa6 // indirect
	github.com/google/s2a-go v0.1.9 // indirect
	github.com/googleapis/enterprise-certificate-proxy v0.3.6 // indirect
	github.com/googleapis/gax-go/v2 v2.15.0 // indirect
	github.com/gookit/color v1.5.2 // indirect
	github.com/hashicorp/aws-sdk-go-base/v2 v2.0.0-beta.65 // indirect
	github.com/hashicorp/go-cleanhttp v0.5.2 // indirect
	github.com/hashicorp/go-version v1.6.0 // indirect
	github.com/hectane/go-acl v0.0.0-20190604041725-da78bae5fc95 // indirect
	github.com/hooklift/assert v0.0.0-20170704181755-9d1defd6d214 // indirect
	github.com/huandu/xstrings v1.3.2 // indirect
	github.com/inconshreveable/mousetrap v1.1.0 // indirect
	github.com/josharian/intern v1.0.0 // indirect
	github.com/json-iterator/go v1.1.12 // indirect
	github.com/juju/errors v0.0.0-20220203013757-bd733f3c86b9 // indirect
	github.com/juju/loggo v1.0.0 // indirect
	github.com/klauspost/compress v1.18.1 // indirect
	github.com/liggitt/tabwriter v0.0.0-20181228230101-89fcab3d43de // indirect
	github.com/lufia/plan9stats v0.0.0-20211012122336-39d0f177ccd0 // indirect
	github.com/mailru/easyjson v0.7.7 // indirect
	github.com/mattn/go-colorable v0.1.14 // indirect
	github.com/mattn/go-runewidth v0.0.19 // indirect
	github.com/miekg/dns v1.1.48 // indirect
	github.com/mitchellh/go-homedir v1.1.0 // indirect
	github.com/mitchellh/go-wordwrap v1.0.1 // indirect
	github.com/moby/docker-image-spec v1.3.1 // indirect
	github.com/moby/go-archive v0.1.0 // indirect
	github.com/moby/moby/api v1.52.0 // indirect
	github.com/moby/moby/client v0.2.1 // indirect
	github.com/moby/sys/atomicwriter v0.1.0 // indirect
	github.com/moby/sys/mountinfo v0.7.2 // indirect
	github.com/moby/sys/sequential v0.6.0 // indirect
	github.com/moby/sys/user v0.4.0 // indirect
	github.com/moby/sys/userns v0.1.0 // indirect
	github.com/moby/term v0.5.2 // indirect
	github.com/modern-go/concurrent v0.0.0-20180306012644-bacd9c7ef1dd // indirect
	github.com/modern-go/reflect2 v1.0.3-0.20250322232337-35a7c28c31ee // indirect
	github.com/muesli/reflow v0.3.0 // indirect
	github.com/munnerz/goautoneg v0.0.0-20191010083416-a7dc8b61c822 // indirect
	github.com/olekukonko/cat v0.0.0-20250911104152-50322a0618f6 // indirect
	github.com/olekukonko/errors v1.1.0 // indirect
	github.com/olekukonko/ll v0.1.3 // indirect
	github.com/opencontainers/image-spec v1.1.1 // indirect
	github.com/otiai10/mint v1.6.3 // indirect
	github.com/pelletier/go-toml/v2 v2.2.4 // indirect
	github.com/planetscale/vtprotobuf v0.6.1-0.20240319094008-0393e58bdf10 // indirect
	github.com/power-devops/perfstat v0.0.0-20240221224432-82ca36839d55 // indirect
	github.com/prometheus/client_golang v1.23.2 // indirect
	github.com/prometheus/client_model v0.6.2 // indirect
	github.com/prometheus/common v0.66.1 // indirect
	github.com/prometheus/procfs v0.16.1 // indirect
	github.com/russross/blackfriday/v2 v2.1.0 // indirect
	github.com/sagikazarmark/locafero v0.11.0 // indirect
	github.com/sayboras/dockerclient v1.0.0 // indirect
	github.com/sirupsen/logrus v1.9.3 // indirect
	github.com/sourcegraph/conc v0.3.1-0.20240121214520-5f936abd7ae8 // indirect
	github.com/spf13/afero v1.15.0 // indirect
	github.com/spf13/cast v1.10.0 // indirect
	github.com/spiffe/go-spiffe/v2 v2.5.0 // indirect
	github.com/subosito/gotenv v1.6.0 // indirect
	github.com/tklauser/go-sysconf v0.3.16 // indirect
	github.com/tklauser/numcpus v0.11.0 // indirect
	github.com/ulikunitz/xz v0.5.15 // indirect
	github.com/vbatts/tar-split v0.12.2 // indirect
	github.com/x448/float16 v0.8.4 // indirect
	github.com/xo/terminfo v0.0.0-20220910002029-abceb7e1c41e // indirect
	github.com/yusufpapurcu/wmi v1.2.4 // indirect
	github.com/zeebo/errs v1.4.0 // indirect
	go.opentelemetry.io/auto/sdk v1.2.1 // indirect
	go.opentelemetry.io/contrib/detectors/gcp v1.36.0 // indirect
	go.opentelemetry.io/contrib/instrumentation/google.golang.org/grpc/otelgrpc v0.63.0 // indirect
	go.opentelemetry.io/contrib/instrumentation/net/http/otelhttp v0.63.0 // indirect
	go.opentelemetry.io/otel/metric v1.39.0 // indirect
	go.opentelemetry.io/otel/sdk/metric v1.39.0 // indirect
	go.uber.org/multierr v1.11.0 // indirect
	go.uber.org/zap v1.27.0 // indirect
	go.yaml.in/yaml/v2 v2.4.3 // indirect
	go.yaml.in/yaml/v3 v3.0.4 // indirect
	golang.org/x/net v0.47.0 // indirect
	golang.org/x/time v0.13.0 // indirect
	golang.org/x/tools v0.39.0 // indirect
	google.golang.org/genproto v0.0.0-20250922171735-9219d122eba9 // indirect
	google.golang.org/genproto/googleapis/api v0.0.0-20250922171735-9219d122eba9 // indirect
	google.golang.org/genproto/googleapis/rpc v0.0.0-20250922171735-9219d122eba9 // indirect
	google.golang.org/grpc v1.75.1 // indirect
	google.golang.org/protobuf v1.36.9 // indirect
	gopkg.in/evanphx/json-patch.v4 v4.13.0 // indirect
	gopkg.in/inf.v0 v0.9.1 // indirect
	gopkg.in/yaml.v3 v3.0.1 // indirect
	k8s.io/cli-runtime v0.35.0 // indirect
	k8s.io/kube-openapi v0.0.0-20250910181357-589584f1c912 // indirect
	sigs.k8s.io/json v0.0.0-20250730193827-2d320260d730 // indirect
	sigs.k8s.io/randfill v1.0.0 // indirect
	sigs.k8s.io/structured-merge-diff/v6 v6.3.0 // indirect
	sigs.k8s.io/yaml v1.6.0 // indirect
)

replace (
	github.com/Parallels/docker-machine-parallels/v2 => github.com/minikube-machine/machine-driver-parallels/v2 v2.0.2-0.20240730142131-ada9375ea417
	github.com/docker/machine => github.com/minikube-machine/machine v0.0.0-20251109100456-3b479dcea7a3
	github.com/machine-drivers/docker-machine-driver-vmware => github.com/minikube-machine/machine-driver-vmware v0.1.6-0.20230701123042-a391c48b14d5
)<|MERGE_RESOLUTION|>--- conflicted
+++ resolved
@@ -69,11 +69,7 @@
 	golang.org/x/crypto v0.46.0
 	golang.org/x/exp v0.0.0-20241009180824-f66d83c29e7c
 	golang.org/x/mod v0.30.0
-<<<<<<< HEAD
-	golang.org/x/oauth2 v0.31.0
-=======
-	golang.org/x/oauth2 v0.33.0
->>>>>>> 9831b202
+
 	golang.org/x/sync v0.19.0
 	golang.org/x/sys v0.39.0
 	golang.org/x/term v0.38.0
