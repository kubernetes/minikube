--- conflicted
+++ resolved
@@ -24,11 +24,7 @@
 HUGO_VERSION ?= $(shell grep -E "HUGO_VERSION = \"" netlify.toml | cut -d \" -f2)
 
 # Default to .0 for higher cache hit rates, as build increments typically don't require new ISO versions
-<<<<<<< HEAD
-ISO_VERSION ?= v1.37.0-1766979747-22353
-=======
 ISO_VERSION ?= v1.37.0-1767060032-22354
->>>>>>> 3d9b452d
 
 # Dashes are valid in semver, but not Linux packaging. Use ~ to delimit alpha/beta
 DEB_VERSION ?= $(subst -,~,$(RAW_VERSION))
@@ -294,12 +290,8 @@
 minikube-iso-amd64: minikube-iso-x86_64
 minikube-iso-arm64: minikube-iso-aarch64
 
-<<<<<<< HEAD
-minikube-iso-%: iso-prepare-% deploy/iso/minikube-iso/board/minikube/%/rootfs-overlay/usr/bin/auto-pause # build minikube iso
-=======
 minikube-iso-%: iso-prepare-% out/auto-pause-% # build minikube iso
 	cp out/auto-pause-$* deploy/iso/minikube-iso/board/minikube/$*/rootfs-overlay/usr/bin/auto-pause
->>>>>>> 3d9b452d
 	$(MAKE) -C $(BUILD_DIR)/buildroot $(BUILDROOT_OPTIONS) O=$(BUILD_DIR)/buildroot/output-$* host-go
 	$(MAKE) -C $(BUILD_DIR)/buildroot $(BUILDROOT_OPTIONS) O=$(BUILD_DIR)/buildroot/output-$*
 	# x86_64 ISO is still BIOS rather than EFI because of AppArmor issues for KVM, and Gen 2 issues for Hyper-V
@@ -722,14 +714,6 @@
 PRELOAD_GENERATOR_REPO ?= https://github.com/kubernetes-sigs/minikube-preloads.git
 PRELOAD_GENERATOR_DIR := $(BUILD_DIR)/preload-generator-src
 
-<<<<<<< HEAD
-# preload scripts been moved to https://github.com/kubernetes-sigs/minikube-preloads/tree/main/cmd/preload-generator 
-# in order to be able to publish them as github assets 
-PRELOAD_GENERATOR_REPO ?= https://github.com/kubernetes-sigs/minikube-preloads.git
-PRELOAD_GENERATOR_DIR := $(BUILD_DIR)/preload-generator-src
-
-=======
->>>>>>> 3d9b452d
 $(PRELOAD_GENERATOR_DIR):
 	rm -rf $(PRELOAD_GENERATOR_DIR)
 	git clone --depth=1 --branch main $(PRELOAD_GENERATOR_REPO) $(PRELOAD_GENERATOR_DIR)
