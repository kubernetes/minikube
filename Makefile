--- conflicted
+++ resolved
@@ -15,11 +15,7 @@
 # Bump these on release - and please check ISO_VERSION for correctness.
 VERSION_MAJOR ?= 1
 VERSION_MINOR ?= 4
-<<<<<<< HEAD
-VERSION_BUILD ?= 0-beta.2
-=======
 VERSION_BUILD ?= 0
->>>>>>> 3e71198d
 RAW_VERSION=$(VERSION_MAJOR).$(VERSION_MINOR).${VERSION_BUILD}
 VERSION ?= v$(RAW_VERSION)
 
