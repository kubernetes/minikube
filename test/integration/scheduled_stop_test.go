--- conflicted
+++ resolved
@@ -95,24 +95,8 @@
 		t.Fatalf("process %v running but should have been killed on reschedule of stop", pid)
 	}
 	checkPID(t, profile)
-<<<<<<< HEAD
 	// make sure minikube status is "Stopped"
 	ensureMinikubeStatusStopped(ctx, t, profile)
-=======
-	// wait allotted time to make sure minikube status is "Stopped"
-	checkStatus := func() error {
-		ctx, cancel := context.WithDeadline(ctx, time.Now().Add(10*time.Second))
-		defer cancel()
-		got := Status(ctx, t, Target(), profile, "Host", profile)
-		if got != state.Stopped.String() {
-			return fmt.Errorf("expected post-stop host status to be -%q- but got *%q*", state.Stopped, got)
-		}
-		return nil
-	}
-	if err := retry.Expo(checkStatus, time.Second, time.Minute); err != nil {
-		t.Fatalf("error %v", err)
-	}
->>>>>>> c5b0cf97
 }
 
 func startMinikube(ctx context.Context, t *testing.T, profile string) {
@@ -162,14 +146,17 @@
 }
 
 func ensureMinikubeStatusStopped(ctx context.Context, t *testing.T, profile string) {
+	// wait allotted time to make sure minikube status is "Stopped"
 	checkStatus := func() error {
+		ctx, cancel := context.WithDeadline(ctx, time.Now().Add(10*time.Second))
+		defer cancel()
 		got := Status(ctx, t, Target(), profile, "Host", profile)
 		if got != state.Stopped.String() {
 			return fmt.Errorf("expected post-stop host status to be -%q- but got *%q*", state.Stopped, got)
 		}
 		return nil
 	}
-	if err := retry.Expo(checkStatus, time.Second, 30*time.Second); err != nil {
+	if err := retry.Expo(checkStatus, time.Second, time.Minute); err != nil {
 		t.Fatalf("error %v", err)
 	}
 }