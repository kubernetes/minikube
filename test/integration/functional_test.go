--- conflicted
+++ resolved
@@ -400,11 +400,6 @@
 	}
 }
 
-<<<<<<< HEAD
-// check functionality of minikube after evaling docker-env
-// TODO: Add validatePodmanEnv for crio runtime: #10231
-=======
->>>>>>> 39457003
 func validateDockerEnv(ctx context.Context, t *testing.T, profile string) {
 	if NoneDriver() {
 		t.Skipf("none driver does not support docker-env")
