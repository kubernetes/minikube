/*
Copyright 2016 The Kubernetes Authors All rights reserved.

Licensed under the Apache License, Version 2.0 (the "License");
you may not use this file except in compliance with the License.
You may obtain a copy of the License at

    http://www.apache.org/licenses/LICENSE-2.0

Unless required by applicable law or agreed to in writing, software
distributed under the License is distributed on an "AS IS" BASIS,
WITHOUT WARRANTIES OR CONDITIONS OF ANY KIND, either express or implied.
See the License for the specific language governing permissions and
limitations under the License.
*/

package kubeadm

import (
	"bytes"
	"os/exec"
	"path"

	"fmt"
	"net"

	// WARNING: Do not use path/filepath in this package unless you want bizarre Windows paths

	"strconv"
	"strings"
	"time"

	"github.com/blang/semver"
	"github.com/docker/machine/libmachine"
	"github.com/docker/machine/libmachine/state"
	"github.com/golang/glog"
	"github.com/pkg/errors"
	"github.com/spf13/viper"
	"k8s.io/client-go/kubernetes"
	kconst "k8s.io/kubernetes/cmd/kubeadm/app/constants"
	"k8s.io/minikube/pkg/drivers/kic"
	"k8s.io/minikube/pkg/kapi"
	"k8s.io/minikube/pkg/minikube/assets"
	"k8s.io/minikube/pkg/minikube/bootstrapper"
	"k8s.io/minikube/pkg/minikube/bootstrapper/bsutil"
	"k8s.io/minikube/pkg/minikube/bootstrapper/bsutil/kverify"
	"k8s.io/minikube/pkg/minikube/bootstrapper/images"
	"k8s.io/minikube/pkg/minikube/command"
	"k8s.io/minikube/pkg/minikube/config"
	"k8s.io/minikube/pkg/minikube/constants"
	"k8s.io/minikube/pkg/minikube/cruntime"
	"k8s.io/minikube/pkg/minikube/driver"
	"k8s.io/minikube/pkg/minikube/machine"
	"k8s.io/minikube/pkg/minikube/out"
	"k8s.io/minikube/pkg/minikube/vmpath"
	"k8s.io/minikube/pkg/util/retry"
)

// Bootstrapper is a bootstrapper using kubeadm
type Bootstrapper struct {
	c           command.Runner
	k8sClient   *kubernetes.Clientset // kubernetes client used to verify pods inside cluster
	contextName string
}

// NewBootstrapper creates a new kubeadm.Bootstrapper
func NewBootstrapper(api libmachine.API) (*Bootstrapper, error) {
	name := viper.GetString(config.MachineProfile)
	h, err := api.Load(name)
	if err != nil {
		return nil, errors.Wrap(err, "getting api client")
	}
	runner, err := machine.CommandRunner(h)
	if err != nil {
		return nil, errors.Wrap(err, "command runner")
	}
	return &Bootstrapper{c: runner, contextName: name, k8sClient: nil}, nil
}

// GetKubeletStatus returns the kubelet status
func (k *Bootstrapper) GetKubeletStatus() (string, error) {
	rr, err := k.c.RunCmd(exec.Command("sudo", "systemctl", "is-active", "kubelet"))
	if err != nil {
		return "", errors.Wrapf(err, "getting kublet status. command: %q", rr.Command())
	}
	s := strings.TrimSpace(rr.Stdout.String())
	switch s {
	case "active":
		return state.Running.String(), nil
	case "inactive":
		return state.Stopped.String(), nil
	case "activating":
		return state.Starting.String(), nil
	}
	return state.Error.String(), nil
}

// GetAPIServerStatus returns the api-server status
func (k *Bootstrapper) GetAPIServerStatus(ip net.IP, apiserverPort int) (string, error) {
	return kverify.APIServerStatus(ip, apiserverPort)
}

// LogCommands returns a map of log type to a command which will display that log.
func (k *Bootstrapper) LogCommands(o bootstrapper.LogOptions) map[string]string {
	var kubelet strings.Builder
	kubelet.WriteString("sudo journalctl -u kubelet")
	if o.Lines > 0 {
		kubelet.WriteString(fmt.Sprintf(" -n %d", o.Lines))
	}
	if o.Follow {
		kubelet.WriteString(" -f")
	}

	var dmesg strings.Builder
	dmesg.WriteString("sudo dmesg -PH -L=never --level warn,err,crit,alert,emerg")
	if o.Follow {
		dmesg.WriteString(" --follow")
	}
	if o.Lines > 0 {
		dmesg.WriteString(fmt.Sprintf(" | tail -n %d", o.Lines))
	}
	return map[string]string{
		"kubelet": kubelet.String(),
		"dmesg":   dmesg.String(),
	}
}

// createCompatSymlinks creates compatibility symlinks to transition running services to new directory structures
func (k *Bootstrapper) createCompatSymlinks() error {
	legacyEtcd := "/data/minikube"

	if _, err := k.c.RunCmd(exec.Command("sudo", "test", "-d", legacyEtcd)); err != nil {
		glog.Infof("%s skipping compat symlinks: %v", legacyEtcd, err)
		return nil
	}
	glog.Infof("Found %s, creating compatibility symlinks ...", legacyEtcd)

	c := exec.Command("sudo", "ln", "-s", legacyEtcd, bsutil.EtcdDataDir())
	if rr, err := k.c.RunCmd(c); err != nil {
		return errors.Wrapf(err, "create symlink failed: %s", rr.Command())
	}
	return nil
}

// StartCluster starts the cluster
<<<<<<< HEAD
func (k *Bootstrapper) StartCluster(m config.MachineConfig) error {
	k8s := m.KubernetesConfig
	err := bsutil.ExistingConfig(k.c)
	if err == nil { // if there is an existing cluster don't reconfigure it
		return k.restartCluster(m)
=======
func (k *Bootstrapper) StartCluster(cfg config.MachineConfig) error {
	if driver.IsKIC(cfg.VMDriver) {
		cfg.KubernetesConfig.NodeIP = kic.DefaultBindIPV4
	}
	err := bsutil.ExistingConfig(k.c)
	if err == nil { // if there is an existing cluster don't reconfigure it
		return k.restartCluster(cfg)
>>>>>>> 8a30bca1
	}
	glog.Infof("existence check: %v", err)

	start := time.Now()
<<<<<<< HEAD
	glog.Infof("StartCluster: %+v", m)
=======
	glog.Infof("StartCluster: %+v", cfg)
>>>>>>> 8a30bca1
	defer func() {
		glog.Infof("StartCluster complete in %s", time.Since(start))
	}()

	version, err := bsutil.ParseKubernetesVersion(cfg.KubernetesConfig.KubernetesVersion)
	if err != nil {
		return errors.Wrap(err, "parsing kubernetes version")
	}

	extraFlags := bsutil.CreateFlagsFromExtraArgs(cfg.KubernetesConfig.ExtraOptions)
	r, err := cruntime.New(cruntime.Config{Type: cfg.KubernetesConfig.ContainerRuntime})
	if err != nil {
		return err
	}

	ignore := []string{
		fmt.Sprintf("DirAvailable-%s", strings.Replace(vmpath.GuestManifestsDir, "/", "-", -1)),
		fmt.Sprintf("DirAvailable-%s", strings.Replace(vmpath.GuestPersistentDir, "/", "-", -1)),
		fmt.Sprintf("DirAvailable-%s", strings.Replace(bsutil.EtcdDataDir(), "/", "-", -1)),
		"FileAvailable--etc-kubernetes-manifests-kube-scheduler.yaml",
		"FileAvailable--etc-kubernetes-manifests-kube-apiserver.yaml",
		"FileAvailable--etc-kubernetes-manifests-kube-controller-manager.yaml",
		"FileAvailable--etc-kubernetes-manifests-etcd.yaml",
		"Port-10250", // For "none" users who already have a kubelet online
		"Swap",       // For "none" users who have swap configured
		"SystemVerification",
	}
	ignore = append(ignore, bsutil.SkipAdditionalPreflights[r.Name()]...)

	// Allow older kubeadm versions to function with newer Docker releases.
	// For kic on linux example error: "modprobe: FATAL: Module configs not found in directory /lib/modules/5.2.17-1rodete3-amd64"
	if version.LT(semver.MustParse("1.13.0")) || driver.IsKIC(cfg.VMDriver) {
		glog.Infof("Older Kubernetes release detected (%s), disabling SystemVerification check.", version)
		ignore = append(ignore, "SystemVerification")
	}

	if driver.IsKIC(cfg.VMDriver) { // to bypass this error: /proc/sys/net/bridge/bridge-nf-call-iptables does not exist
		ignore = append(ignore, "FileContent--proc-sys-net-bridge-bridge-nf-call-iptables")

	}

<<<<<<< HEAD
	glog.Infof("Configuring cluster permissions ...")
	elevate := func() error {
		client, err := k.client(m.KubernetesConfig, m.Nodes[0])
		if err != nil {
			return err
=======
	c := exec.Command("/bin/bash", "-c", fmt.Sprintf("%s init --config %s %s --ignore-preflight-errors=%s", bsutil.InvokeKubeadm(cfg.KubernetesConfig.KubernetesVersion), bsutil.KubeadmYamlPath, extraFlags, strings.Join(ignore, ",")))
	rr, err := k.c.RunCmd(c)
	if err != nil {
		return errors.Wrapf(err, "init failed. output: %q", rr.Output())
	}

	if driver.IsKIC(cfg.VMDriver) {
		if err := k.applyKicOverlay(cfg); err != nil {
			return errors.Wrap(err, "applying kic overlay network")
>>>>>>> 8a30bca1
		}
	}

	if !driver.IsKIC(cfg.VMDriver) { // TODO: skip for both after verifications https://github.com/kubernetes/minikube/issues/6239
		glog.Infof("Configuring cluster permissions ...")
		elevate := func() error {
			client, err := k.client(cfg)
			if err != nil {
				return err
			}
			return bsutil.ElevateKubeSystemPrivileges(client)
		}

		if err := retry.Expo(elevate, time.Millisecond*500, 120*time.Second); err != nil {
			return errors.Wrap(err, "timed out waiting to elevate kube-system RBAC privileges")
		}
	}

	if err := bsutil.AdjustResourceLimits(k.c); err != nil {
		glog.Warningf("unable to adjust resource limits: %v", err)
	}

	return nil
}

// client sets and returns a Kubernetes client to use to speak to a kubeadm launched apiserver
<<<<<<< HEAD
func (k *Bootstrapper) client(k8s config.KubernetesConfig, n config.Node) (*kubernetes.Clientset, error) {
=======
func (k *Bootstrapper) client(cfg config.MachineConfig) (*kubernetes.Clientset, error) {
>>>>>>> 8a30bca1
	if k.k8sClient != nil {
		return k.k8sClient, nil
	}

	config, err := kapi.ClientConfig(k.contextName)
	if err != nil {
		return nil, errors.Wrap(err, "client config")
	}

<<<<<<< HEAD
	endpoint := fmt.Sprintf("https://%s", net.JoinHostPort(n.IP, strconv.Itoa(n.Port)))
=======
	ip, port := k.clientEndpointAddr(cfg)
	endpoint := fmt.Sprintf("https://%s", net.JoinHostPort(ip, strconv.Itoa(port)))
>>>>>>> 8a30bca1
	if config.Host != endpoint {
		glog.Errorf("Overriding stale ClientConfig host %s with %s", config.Host, endpoint)
		config.Host = endpoint
	}
	c, err := kubernetes.NewForConfig(config)
	if err == nil {
		k.k8sClient = c
	}
	return c, err
}

// WaitForCluster blocks until the cluster appears to be healthy
<<<<<<< HEAD
func (k *Bootstrapper) WaitForCluster(m config.MachineConfig, timeout time.Duration) error {
	start := time.Now()
	k8s := m.KubernetesConfig
	out.T(out.Waiting, "Waiting for cluster to come online ...")
	for _, n := range m.Nodes {
		if err := kverify.APIServerProcess(k.c, start, timeout); err != nil {
			return err
		}
		if err := kverify.APIServerIsRunning(start, n.IP, n.Port, timeout); err != nil {
			return err
		}

		c, err := k.client(k8s, n)
		if err != nil {
			return errors.Wrap(err, "get k8s client")
		}
		err = kverify.SystemPods(c, start, n.IP, n.Port, timeout)
		if err != nil {
			return err
		}

	}

	return nil
}

// restartCluster restarts the Kubernetes cluster configured by kubeadm
func (k *Bootstrapper) restartCluster(m config.MachineConfig) error {
=======
func (k *Bootstrapper) WaitForCluster(cfg config.MachineConfig, timeout time.Duration) error {
	start := time.Now()
	ip, port := k.clientEndpointAddr(cfg)
	out.T(out.Waiting, "Waiting for cluster to come online ...")
	if err := kverify.APIServerProcess(k.c, start, timeout); err != nil {
		return err
	}
	if err := kverify.APIServerIsRunning(start, ip, port, timeout); err != nil {
		return err
	}

	c, err := k.client(cfg)
	if err != nil {
		return errors.Wrap(err, "get k8s client")
	}

	return kverify.SystemPods(c, start, timeout)
}

// restartCluster restarts the Kubernetes cluster configured by kubeadm
func (k *Bootstrapper) restartCluster(cfg config.MachineConfig) error {
>>>>>>> 8a30bca1
	glog.Infof("restartCluster start")

	start := time.Now()
	defer func() {
		glog.Infof("restartCluster took %s", time.Since(start))
	}()

<<<<<<< HEAD
	k8s := m.KubernetesConfig

	version, err := bsutil.ParseKubernetesVersion(k8s.KubernetesVersion)
=======
	version, err := bsutil.ParseKubernetesVersion(cfg.KubernetesConfig.KubernetesVersion)
>>>>>>> 8a30bca1
	if err != nil {
		return errors.Wrap(err, "parsing kubernetes version")
	}

	phase := "alpha"
	controlPlane := "controlplane"
	if version.GTE(semver.MustParse("1.13.0")) {
		phase = "init"
		controlPlane = "control-plane"
	}

	if err := k.createCompatSymlinks(); err != nil {
		glog.Errorf("failed to create compat symlinks: %v", err)
	}

	baseCmd := fmt.Sprintf("%s %s", bsutil.InvokeKubeadm(cfg.KubernetesConfig.KubernetesVersion), phase)
	cmds := []string{
		fmt.Sprintf("%s phase certs all --config %s", baseCmd, bsutil.KubeadmYamlPath),
		fmt.Sprintf("%s phase kubeconfig all --config %s", baseCmd, bsutil.KubeadmYamlPath),
		fmt.Sprintf("%s phase %s all --config %s", baseCmd, controlPlane, bsutil.KubeadmYamlPath),
		fmt.Sprintf("%s phase etcd local --config %s", baseCmd, bsutil.KubeadmYamlPath),
	}

	// Run commands one at a time so that it is easier to root cause failures.
	for _, c := range cmds {
		rr, err := k.c.RunCmd(exec.Command("/bin/bash", "-c", c))
		if err != nil {
			return errors.Wrapf(err, "running cmd: %s", rr.Command())
		}
	}

	// We must ensure that the apiserver is healthy before proceeding
	if err := kverify.APIServerProcess(k.c, time.Now(), kconst.DefaultControlPlaneTimeout); err != nil {
		return errors.Wrap(err, "apiserver healthz")
	}

<<<<<<< HEAD
	for _, n := range m.Nodes {
		client, err := k.client(k8s, n)
		if err != nil {
			return errors.Wrap(err, "getting k8s client")
		}

		if err := kverify.SystemPods(client, time.Now(), n.IP, n.Port, kconst.DefaultControlPlaneTimeout); err != nil {
			return errors.Wrap(err, "system pods")
		}
=======
	client, err := k.client(cfg)
	if err != nil {
		return errors.Wrap(err, "getting k8s client")
	}

	if err := kverify.SystemPods(client, time.Now(), kconst.DefaultControlPlaneTimeout); err != nil {
		return errors.Wrap(err, "system pods")
	}
>>>>>>> 8a30bca1

		// Explicitly re-enable kubeadm addons (proxy, coredns) so that they will check for IP or configuration changes.
		if rr, err := k.c.RunCmd(exec.Command("/bin/bash", "-c", fmt.Sprintf("%s phase addon all --config %s", baseCmd, bsutil.KubeadmYamlPath))); err != nil {
			return errors.Wrapf(err, fmt.Sprintf("addon phase cmd:%q", rr.Command()))
		}

		if err := bsutil.AdjustResourceLimits(k.c); err != nil {
			glog.Warningf("unable to adjust resource limits: %v", err)
		}
	}
	return nil
}

// DeleteCluster removes the components that were started earlier
func (k *Bootstrapper) DeleteCluster(k8s config.KubernetesConfig) error {
	version, err := bsutil.ParseKubernetesVersion(k8s.KubernetesVersion)
	if err != nil {
		return errors.Wrap(err, "parsing kubernetes version")
	}

	cmd := fmt.Sprintf("%s reset --force", bsutil.InvokeKubeadm(k8s.KubernetesVersion))
	if version.LT(semver.MustParse("1.11.0")) {
		cmd = fmt.Sprintf("%s reset", bsutil.InvokeKubeadm(k8s.KubernetesVersion))
	}

	if rr, err := k.c.RunCmd(exec.Command("/bin/bash", "-c", cmd)); err != nil {
		return errors.Wrapf(err, "kubeadm reset: cmd: %q", rr.Command())
	}

	return nil
}

// PullImages downloads images that will be used by Kubernetes
func (k *Bootstrapper) PullImages(k8s config.KubernetesConfig) error {
	version, err := bsutil.ParseKubernetesVersion(k8s.KubernetesVersion)
	if err != nil {
		return errors.Wrap(err, "parsing kubernetes version")
	}
	if version.LT(semver.MustParse("1.11.0")) {
		return fmt.Errorf("pull command is not supported by kubeadm v%s", version)
	}

	rr, err := k.c.RunCmd(exec.Command("/bin/bash", "-c", fmt.Sprintf("%s config images pull --config %s", bsutil.InvokeKubeadm(k8s.KubernetesVersion), bsutil.KubeadmYamlPath)))
	if err != nil {
		return errors.Wrapf(err, "running cmd: %q", rr.Command())
	}
	return nil
}

// SetupCerts sets up certificates within the cluster.
func (k *Bootstrapper) SetupCerts(k8s config.KubernetesConfig, n config.Node) error {
	return bootstrapper.SetupCerts(k.c, k8s, n)
}

// UpdateCluster updates the cluster
func (k *Bootstrapper) UpdateCluster(cfg config.MachineConfig) error {
	images, err := images.Kubeadm(cfg.KubernetesConfig.ImageRepository, cfg.KubernetesConfig.KubernetesVersion)
	if err != nil {
		return errors.Wrap(err, "kubeadm images")
	}

	if cfg.KubernetesConfig.ShouldLoadCachedImages {
		if err := machine.LoadImages(&cfg, k.c, images, constants.ImageCacheDir); err != nil {
			out.FailureT("Unable to load cached images: {{.error}}", out.V{"error": err})
		}
	}
	r, err := cruntime.New(cruntime.Config{Type: cfg.ContainerRuntime,
		Runner: k.c, Socket: cfg.KubernetesConfig.CRISocket})
	if err != nil {
		return errors.Wrap(err, "runtime")
	}
	kubeadmCfg, err := bsutil.GenerateKubeadmYAML(cfg, r)
	if err != nil {
		return errors.Wrap(err, "generating kubeadm cfg")
	}

	kubeletCfg, err := bsutil.NewKubeletConfig(cfg, r)
	if err != nil {
		return errors.Wrap(err, "generating kubelet config")
	}

	kubeletService, err := bsutil.NewKubeletService(cfg.KubernetesConfig)
	if err != nil {
		return errors.Wrap(err, "generating kubelet service")
	}

	glog.Infof("kubelet %s config:\n%+v", kubeletCfg, cfg.KubernetesConfig)

	stopCmd := exec.Command("/bin/bash", "-c", "pgrep kubelet && sudo systemctl stop kubelet")
	// stop kubelet to avoid "Text File Busy" error
	if rr, err := k.c.RunCmd(stopCmd); err != nil {
		glog.Warningf("unable to stop kubelet: %s command: %q output: %q", err, rr.Command(), rr.Output())
	}

	if err := bsutil.TransferBinaries(cfg.KubernetesConfig, k.c); err != nil {
		return errors.Wrap(err, "downloading binaries")
	}

	var cniFile []byte
	if cfg.KubernetesConfig.EnableDefaultCNI {
		cniFile = []byte(defaultCNIConfig)
	}
	files := bsutil.ConfigFileAssets(cfg.KubernetesConfig, kubeadmCfg, kubeletCfg, kubeletService, cniFile)

	if err := bsutil.AddAddons(&files, assets.GenerateTemplateData(cfg.KubernetesConfig)); err != nil {
		return errors.Wrap(err, "adding addons")
	}
	for _, f := range files {
		if err := k.c.Copy(f); err != nil {
			return errors.Wrapf(err, "copy")
		}
	}

	if _, err := k.c.RunCmd(exec.Command("/bin/bash", "-c", "sudo systemctl daemon-reload && sudo systemctl start kubelet")); err != nil {
		return errors.Wrap(err, "starting kubelet")
	}
	return nil
}

// applyKicOverlay applies the CNI plugin needed to make kic work
func (k *Bootstrapper) applyKicOverlay(cfg config.MachineConfig) error {
	cmd := exec.Command("sudo",
		path.Join("/var/lib/minikube/binaries", cfg.KubernetesConfig.KubernetesVersion, "kubectl"), "create", "--kubeconfig=/var/lib/minikube/kubeconfig",
		"-f", "-")
	b := bytes.Buffer{}
	if err := kicCNIConfig.Execute(&b, struct{ ImageName string }{ImageName: kic.OverlayImage}); err != nil {
		return err
	}
	cmd.Stdin = bytes.NewReader(b.Bytes())
	if rr, err := k.c.RunCmd(cmd); err != nil {
		return errors.Wrapf(err, "cmd: %s output: %s", rr.Command(), rr.Output())
	}
	return nil
}

// clientEndpointAddr returns ip and port accessible for the kubernetes clients to talk to the cluster
func (k *Bootstrapper) clientEndpointAddr(cfg config.MachineConfig) (string, int) {
	if driver.IsKIC(cfg.VMDriver) {
		// because docker container ip on non-linux is not accesible
		return kic.DefaultBindIPV4, cfg.KubernetesConfig.NodePort
	}
	return cfg.KubernetesConfig.NodeIP, cfg.KubernetesConfig.NodePort
}<|MERGE_RESOLUTION|>--- conflicted
+++ resolved
@@ -143,30 +143,15 @@
 }
 
 // StartCluster starts the cluster
-<<<<<<< HEAD
-func (k *Bootstrapper) StartCluster(m config.MachineConfig) error {
-	k8s := m.KubernetesConfig
-	err := bsutil.ExistingConfig(k.c)
-	if err == nil { // if there is an existing cluster don't reconfigure it
-		return k.restartCluster(m)
-=======
 func (k *Bootstrapper) StartCluster(cfg config.MachineConfig) error {
-	if driver.IsKIC(cfg.VMDriver) {
-		cfg.KubernetesConfig.NodeIP = kic.DefaultBindIPV4
-	}
 	err := bsutil.ExistingConfig(k.c)
 	if err == nil { // if there is an existing cluster don't reconfigure it
 		return k.restartCluster(cfg)
->>>>>>> 8a30bca1
 	}
 	glog.Infof("existence check: %v", err)
 
 	start := time.Now()
-<<<<<<< HEAD
-	glog.Infof("StartCluster: %+v", m)
-=======
 	glog.Infof("StartCluster: %+v", cfg)
->>>>>>> 8a30bca1
 	defer func() {
 		glog.Infof("StartCluster complete in %s", time.Since(start))
 	}()
@@ -178,6 +163,11 @@
 
 	extraFlags := bsutil.CreateFlagsFromExtraArgs(cfg.KubernetesConfig.ExtraOptions)
 	r, err := cruntime.New(cruntime.Config{Type: cfg.KubernetesConfig.ContainerRuntime})
+	if err != nil {
+		return err
+	}
+
+	master, err := config.GetMasterNode(cfg)
 	if err != nil {
 		return err
 	}
@@ -208,13 +198,6 @@
 
 	}
 
-<<<<<<< HEAD
-	glog.Infof("Configuring cluster permissions ...")
-	elevate := func() error {
-		client, err := k.client(m.KubernetesConfig, m.Nodes[0])
-		if err != nil {
-			return err
-=======
 	c := exec.Command("/bin/bash", "-c", fmt.Sprintf("%s init --config %s %s --ignore-preflight-errors=%s", bsutil.InvokeKubeadm(cfg.KubernetesConfig.KubernetesVersion), bsutil.KubeadmYamlPath, extraFlags, strings.Join(ignore, ",")))
 	rr, err := k.c.RunCmd(c)
 	if err != nil {
@@ -224,14 +207,13 @@
 	if driver.IsKIC(cfg.VMDriver) {
 		if err := k.applyKicOverlay(cfg); err != nil {
 			return errors.Wrap(err, "applying kic overlay network")
->>>>>>> 8a30bca1
 		}
 	}
 
 	if !driver.IsKIC(cfg.VMDriver) { // TODO: skip for both after verifications https://github.com/kubernetes/minikube/issues/6239
 		glog.Infof("Configuring cluster permissions ...")
 		elevate := func() error {
-			client, err := k.client(cfg)
+			client, err := k.client(cfg.KubernetesConfig, master)
 			if err != nil {
 				return err
 			}
@@ -251,11 +233,7 @@
 }
 
 // client sets and returns a Kubernetes client to use to speak to a kubeadm launched apiserver
-<<<<<<< HEAD
-func (k *Bootstrapper) client(k8s config.KubernetesConfig, n config.Node) (*kubernetes.Clientset, error) {
-=======
-func (k *Bootstrapper) client(cfg config.MachineConfig) (*kubernetes.Clientset, error) {
->>>>>>> 8a30bca1
+func (k *Bootstrapper) client(cfg config.KubernetesConfig, n config.Node) (*kubernetes.Clientset, error) {
 	if k.k8sClient != nil {
 		return k.k8sClient, nil
 	}
@@ -265,12 +243,7 @@
 		return nil, errors.Wrap(err, "client config")
 	}
 
-<<<<<<< HEAD
 	endpoint := fmt.Sprintf("https://%s", net.JoinHostPort(n.IP, strconv.Itoa(n.Port)))
-=======
-	ip, port := k.clientEndpointAddr(cfg)
-	endpoint := fmt.Sprintf("https://%s", net.JoinHostPort(ip, strconv.Itoa(port)))
->>>>>>> 8a30bca1
 	if config.Host != endpoint {
 		glog.Errorf("Overriding stale ClientConfig host %s with %s", config.Host, endpoint)
 		config.Host = endpoint
@@ -283,58 +256,27 @@
 }
 
 // WaitForCluster blocks until the cluster appears to be healthy
-<<<<<<< HEAD
-func (k *Bootstrapper) WaitForCluster(m config.MachineConfig, timeout time.Duration) error {
-	start := time.Now()
-	k8s := m.KubernetesConfig
-	out.T(out.Waiting, "Waiting for cluster to come online ...")
-	for _, n := range m.Nodes {
-		if err := kverify.APIServerProcess(k.c, start, timeout); err != nil {
-			return err
-		}
-		if err := kverify.APIServerIsRunning(start, n.IP, n.Port, timeout); err != nil {
-			return err
-		}
-
-		c, err := k.client(k8s, n)
-		if err != nil {
-			return errors.Wrap(err, "get k8s client")
-		}
-		err = kverify.SystemPods(c, start, n.IP, n.Port, timeout)
-		if err != nil {
-			return err
-		}
-
-	}
-
-	return nil
-}
-
-// restartCluster restarts the Kubernetes cluster configured by kubeadm
-func (k *Bootstrapper) restartCluster(m config.MachineConfig) error {
-=======
 func (k *Bootstrapper) WaitForCluster(cfg config.MachineConfig, timeout time.Duration) error {
 	start := time.Now()
-	ip, port := k.clientEndpointAddr(cfg)
 	out.T(out.Waiting, "Waiting for cluster to come online ...")
+	master, err := config.GetMasterNode(cfg)
 	if err := kverify.APIServerProcess(k.c, start, timeout); err != nil {
 		return err
 	}
-	if err := kverify.APIServerIsRunning(start, ip, port, timeout); err != nil {
+	if err := kverify.APIServerIsRunning(start, master.IP, master.Port, timeout); err != nil {
 		return err
 	}
 
-	c, err := k.client(cfg)
+	c, err := k.client(cfg.KubernetesConfig, master)
 	if err != nil {
 		return errors.Wrap(err, "get k8s client")
 	}
 
-	return kverify.SystemPods(c, start, timeout)
+	return kverify.SystemPods(c, start, master.IP, master.Port, timeout)
 }
 
 // restartCluster restarts the Kubernetes cluster configured by kubeadm
 func (k *Bootstrapper) restartCluster(cfg config.MachineConfig) error {
->>>>>>> 8a30bca1
 	glog.Infof("restartCluster start")
 
 	start := time.Now()
@@ -342,13 +284,7 @@
 		glog.Infof("restartCluster took %s", time.Since(start))
 	}()
 
-<<<<<<< HEAD
-	k8s := m.KubernetesConfig
-
-	version, err := bsutil.ParseKubernetesVersion(k8s.KubernetesVersion)
-=======
 	version, err := bsutil.ParseKubernetesVersion(cfg.KubernetesConfig.KubernetesVersion)
->>>>>>> 8a30bca1
 	if err != nil {
 		return errors.Wrap(err, "parsing kubernetes version")
 	}
@@ -385,9 +321,8 @@
 		return errors.Wrap(err, "apiserver healthz")
 	}
 
-<<<<<<< HEAD
-	for _, n := range m.Nodes {
-		client, err := k.client(k8s, n)
+	for _, n := range cfg.Nodes {
+		client, err := k.client(cfg.KubernetesConfig, n)
 		if err != nil {
 			return errors.Wrap(err, "getting k8s client")
 		}
@@ -395,16 +330,6 @@
 		if err := kverify.SystemPods(client, time.Now(), n.IP, n.Port, kconst.DefaultControlPlaneTimeout); err != nil {
 			return errors.Wrap(err, "system pods")
 		}
-=======
-	client, err := k.client(cfg)
-	if err != nil {
-		return errors.Wrap(err, "getting k8s client")
-	}
-
-	if err := kverify.SystemPods(client, time.Now(), kconst.DefaultControlPlaneTimeout); err != nil {
-		return errors.Wrap(err, "system pods")
-	}
->>>>>>> 8a30bca1
 
 		// Explicitly re-enable kubeadm addons (proxy, coredns) so that they will check for IP or configuration changes.
 		if rr, err := k.c.RunCmd(exec.Command("/bin/bash", "-c", fmt.Sprintf("%s phase addon all --config %s", baseCmd, bsutil.KubeadmYamlPath))); err != nil {
@@ -538,13 +463,4 @@
 		return errors.Wrapf(err, "cmd: %s output: %s", rr.Command(), rr.Output())
 	}
 	return nil
-}
-
-// clientEndpointAddr returns ip and port accessible for the kubernetes clients to talk to the cluster
-func (k *Bootstrapper) clientEndpointAddr(cfg config.MachineConfig) (string, int) {
-	if driver.IsKIC(cfg.VMDriver) {
-		// because docker container ip on non-linux is not accesible
-		return kic.DefaultBindIPV4, cfg.KubernetesConfig.NodePort
-	}
-	return cfg.KubernetesConfig.NodeIP, cfg.KubernetesConfig.NodePort
 }