--- conflicted
+++ resolved
@@ -264,27 +264,17 @@
 // WaitForNode blocks until the node appears to be healthy
 func (k *Bootstrapper) WaitForNode(cfg config.ClusterConfig, n config.Node, timeout time.Duration) error {
 	start := time.Now()
-<<<<<<< HEAD
-	out.T(out.Waiting, "Waiting for node {{.name}} to come online ...", out.V{"name": n.Name})
+	out.T(out.Waiting, "Waiting for cluster to come online ...")
+
+	cr, err := cruntime.New(cruntime.Config{Type: cfg.KubernetesConfig.ContainerRuntime, Runner: k.c})
+	if err != nil {
+		return err
+	}
 
 	if n.ControlPlane {
-		if err := kverify.APIServerProcess(k.c, start, timeout); err != nil {
+		if err := kverify.WaitForAPIServerProcess(cr, k, k.c, start, timeout); err != nil {
 			return err
 		}
-=======
-	out.T(out.Waiting, "Waiting for cluster to come online ...")
-	cp, err := config.PrimaryControlPlane(&cfg)
-	if err != nil {
-		return err
-	}
-	cr, err := cruntime.New(cruntime.Config{Type: cfg.KubernetesConfig.ContainerRuntime, Runner: k.c})
-	if err != nil {
-		return err
-	}
-
-	if err := kverify.WaitForAPIServerProcess(cr, k, k.c, start, timeout); err != nil {
-		return err
->>>>>>> c5ceccd8
 	}
 
 	ip := n.IP
@@ -297,16 +287,11 @@
 		}
 		port = p
 	}
-<<<<<<< HEAD
+
 	if n.ControlPlane {
-		if err := kverify.APIServerIsRunning(start, ip, port, timeout); err != nil {
+		if err := kverify.WaitForHealthyAPIServer(cr, k, k.c, start, ip, port, timeout); err != nil {
 			return err
 		}
-=======
-
-	if err := kverify.WaitForHealthyAPIServer(cr, k, k.c, start, ip, port, timeout); err != nil {
-		return err
->>>>>>> c5ceccd8
 	}
 
 	c, err := k.client(ip, port)
@@ -389,15 +374,9 @@
 		return errors.Wrap(err, "getting k8s client")
 	}
 
-<<<<<<< HEAD
-	if err := kverify.SystemPods(client, time.Now(), kconst.DefaultControlPlaneTimeout); err != nil {
+	if err := kverify.WaitForSystemPods(cr, k, k.c, client, time.Now(), kconst.DefaultControlPlaneTimeout); err != nil {
 		return errors.Wrap(err, "system pods")
 	}
-=======
-		if err := kverify.WaitForSystemPods(cr, k, k.c, client, time.Now(), kconst.DefaultControlPlaneTimeout); err != nil {
-			return errors.Wrap(err, "system pods")
-		}
->>>>>>> c5ceccd8
 
 	// Explicitly re-enable kubeadm addons (proxy, coredns) so that they will check for IP or configuration changes.
 	if rr, err := k.c.RunCmd(exec.Command("/bin/bash", "-c", fmt.Sprintf("%s phase addon all --config %s", baseCmd, bsutil.KubeadmYamlPath))); err != nil {
