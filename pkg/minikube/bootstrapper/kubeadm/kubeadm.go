/*
Copyright 2020 The Kubernetes Authors All rights reserved.

Licensed under the Apache License, Version 2.0 (the "License");
you may not use this file except in compliance with the License.
You may obtain a copy of the License at

    http://www.apache.org/licenses/LICENSE-2.0

Unless required by applicable law or agreed to in writing, software
distributed under the License is distributed on an "AS IS" BASIS,
WITHOUT WARRANTIES OR CONDITIONS OF ANY KIND, either express or implied.
See the License for the specific language governing permissions and
limitations under the License.
*/

package kubeadm

import (
	"bufio"
	"context"
	"fmt"
	"io"
	"net"
	"os"
	"os/exec"
	"path"
	"runtime"
	"strconv"
	"strings"
	"sync"
	"time"

	// WARNING: Do not use path/filepath in this package unless you want bizarre Windows paths

	"github.com/blang/semver/v4"
	"github.com/docker/machine/libmachine"
	"github.com/docker/machine/libmachine/state"
	"github.com/pkg/errors"
	core "k8s.io/api/core/v1"
	meta "k8s.io/apimachinery/pkg/apis/meta/v1"
	"k8s.io/apimachinery/pkg/util/wait"
	"k8s.io/client-go/kubernetes"
	"k8s.io/klog/v2"
	"k8s.io/minikube/pkg/drivers/kic/oci"
	"k8s.io/minikube/pkg/kapi"
	"k8s.io/minikube/pkg/minikube/assets"
	"k8s.io/minikube/pkg/minikube/bootstrapper"
	"k8s.io/minikube/pkg/minikube/bootstrapper/bsutil"
	"k8s.io/minikube/pkg/minikube/bootstrapper/bsutil/kverify"
	"k8s.io/minikube/pkg/minikube/bootstrapper/images"
	kubevip "k8s.io/minikube/pkg/minikube/cluster/ha/kube-vip"
	"k8s.io/minikube/pkg/minikube/cni"
	"k8s.io/minikube/pkg/minikube/command"
	"k8s.io/minikube/pkg/minikube/config"
	"k8s.io/minikube/pkg/minikube/constants"
	"k8s.io/minikube/pkg/minikube/cruntime"
	"k8s.io/minikube/pkg/minikube/detect"
	"k8s.io/minikube/pkg/minikube/driver"
	"k8s.io/minikube/pkg/minikube/kubeconfig"
	"k8s.io/minikube/pkg/minikube/machine"
	"k8s.io/minikube/pkg/minikube/out"
	"k8s.io/minikube/pkg/minikube/out/register"
	"k8s.io/minikube/pkg/minikube/style"
	"k8s.io/minikube/pkg/minikube/sysinit"
	"k8s.io/minikube/pkg/minikube/vmpath"
	"k8s.io/minikube/pkg/util"
	"k8s.io/minikube/pkg/util/retry"
	"k8s.io/minikube/pkg/version"
	kconst "k8s.io/minikube/third_party/kubeadm/app/constants"
)

// Bootstrapper is a bootstrapper using kubeadm
type Bootstrapper struct {
	c           command.Runner
	k8sClient   *kubernetes.Clientset // Kubernetes client used to verify pods inside cluster
	contextName string
}

// NewBootstrapper creates a new kubeadm.Bootstrapper
func NewBootstrapper(_ libmachine.API, cc config.ClusterConfig, r command.Runner) (*Bootstrapper, error) {
	return &Bootstrapper{c: r, contextName: cc.Name, k8sClient: nil}, nil
}

// GetAPIServerStatus returns the api-server status
func (k *Bootstrapper) GetAPIServerStatus(hostname string, port int) (string, error) {
	s, err := kverify.APIServerStatus(k.c, hostname, port)
	if err != nil {
		return state.Error.String(), err
	}
	return s.String(), nil
}

// LogCommands returns a map of log type to a command which will display that log.
func (k *Bootstrapper) LogCommands(cfg config.ClusterConfig, o bootstrapper.LogOptions) map[string]string {
	var kubelet strings.Builder
	kubelet.WriteString("sudo journalctl -u kubelet")
	if o.Lines > 0 {
		kubelet.WriteString(fmt.Sprintf(" -n %d", o.Lines))
	}
	if o.Follow {
		kubelet.WriteString(" -f")
	}

	var dmesg strings.Builder
	dmesg.WriteString("sudo dmesg -PH -L=never --level warn,err,crit,alert,emerg")
	if o.Follow {
		dmesg.WriteString(" --follow")
	}
	if o.Lines > 0 {
		dmesg.WriteString(fmt.Sprintf(" | tail -n %d", o.Lines))
	}

	describeNodes := fmt.Sprintf("sudo %s describe nodes --kubeconfig=%s", kubectlPath(cfg),
		path.Join(vmpath.GuestPersistentDir, "kubeconfig"))

	return map[string]string{
		"kubelet":        kubelet.String(),
		"dmesg":          dmesg.String(),
		"describe nodes": describeNodes,
	}
}

// createCompatSymlinks creates compatibility symlinks to transition running services to new directory structures
func (k *Bootstrapper) createCompatSymlinks() error {
	legacyEtcd := "/data/minikube"

	if _, err := k.c.RunCmd(exec.Command("sudo", "test", "-d", legacyEtcd)); err != nil {
		klog.Infof("%s skipping compat symlinks: %v", legacyEtcd, err)
		return nil
	}
	klog.Infof("Found %s, creating compatibility symlinks ...", legacyEtcd)

	c := exec.Command("sudo", "ln", "-s", legacyEtcd, bsutil.EtcdDataDir())
	if rr, err := k.c.RunCmd(c); err != nil {
		return errors.Wrapf(err, "create symlink failed: %s", rr.Command())
	}
	return nil
}

// clearStaleConfigs tries to clear configurations which may have stale IP addresses.
func (k *Bootstrapper) clearStaleConfigs(cfg config.ClusterConfig) {
	// These are the files that kubeadm will reject stale versions of
	paths := []string{
		"/etc/kubernetes/admin.conf",
		"/etc/kubernetes/kubelet.conf",
		"/etc/kubernetes/controller-manager.conf",
		"/etc/kubernetes/scheduler.conf",
	}

	args := append([]string{"ls", "-la"}, paths...)
	rr, err := k.c.RunCmd(exec.Command("sudo", args...))
	if err != nil {
		klog.Infof("config check failed, skipping stale config cleanup: %v", err)
	}
	klog.Infof("found existing configuration files:\n%s\n", rr.Stdout.String())

	endpoint := fmt.Sprintf("https://%s", net.JoinHostPort(constants.ControlPlaneAlias, strconv.Itoa(cfg.APIServerPort)))
	for _, path := range paths {
		_, err := k.c.RunCmd(exec.Command("sudo", "grep", endpoint, path))
		if err != nil {
			klog.Infof("%q may not be in %s - will remove: %v", endpoint, path, err)

			_, err := k.c.RunCmd(exec.Command("sudo", "rm", "-f", path))
			if err != nil {
				klog.Errorf("rm failed: %v", err)
			}
		}
	}
}

// init initialises primary control-plane using kubeadm.
func (k *Bootstrapper) init(cfg config.ClusterConfig) error {
	version, err := util.ParseKubernetesVersion(cfg.KubernetesConfig.KubernetesVersion)
	if err != nil {
		return errors.Wrap(err, "parsing Kubernetes version")
	}

	extraFlags := bsutil.CreateFlagsFromExtraArgs(cfg.KubernetesConfig.ExtraOptions)
	r, err := cruntime.New(cruntime.Config{Type: cfg.KubernetesConfig.ContainerRuntime, Runner: k.c})
	if err != nil {
		return err
	}

	ignore := []string{
		fmt.Sprintf("DirAvailable-%s", strings.ReplaceAll(vmpath.GuestManifestsDir, "/", "-")),
		fmt.Sprintf("DirAvailable-%s", strings.ReplaceAll(vmpath.GuestPersistentDir, "/", "-")),
		fmt.Sprintf("DirAvailable-%s", strings.ReplaceAll(bsutil.EtcdDataDir(), "/", "-")),
		"FileAvailable--etc-kubernetes-manifests-kube-scheduler.yaml",
		"FileAvailable--etc-kubernetes-manifests-kube-apiserver.yaml",
		"FileAvailable--etc-kubernetes-manifests-kube-controller-manager.yaml",
		"FileAvailable--etc-kubernetes-manifests-etcd.yaml",
		"Port-10250", // For "none" users who already have a kubelet online
		"Swap",       // For "none" users who have swap configured
		"NumCPU",     // For "none" users who have too few CPUs
	}
	if version.GE(semver.MustParse("1.20.0")) {
		ignore = append(ignore,
			"Mem", // For "none" users who have too little memory
		)
	}
	ignore = append(ignore, bsutil.SkipAdditionalPreflights[r.Name()]...)

	skipSystemVerification := false
	if driver.BareMetal(cfg.Driver) && r.Name() == "Docker" {
		if v, err := r.Version(); err == nil && strings.Contains(v, "azure") {
			klog.Infof("ignoring SystemVerification for kubeadm because of unknown docker version %s", v)
			skipSystemVerification = true
		}
	}
	// For kic on linux example error: "modprobe: FATAL: Module configs not found in directory /lib/modules/5.2.17-1rodete3-amd64"
	if driver.IsKIC(cfg.Driver) {
		klog.Infof("ignoring SystemVerification for kubeadm because of %s driver", cfg.Driver)
		skipSystemVerification = true
	}
	if skipSystemVerification {
		ignore = append(ignore, "SystemVerification")
	}

	if driver.IsKIC(cfg.Driver) { // to bypass this error: /proc/sys/net/bridge/bridge-nf-call-iptables does not exist
		ignore = append(ignore, "FileContent--proc-sys-net-bridge-bridge-nf-call-iptables")
	}

	k.clearStaleConfigs(cfg)

	conf := constants.KubeadmYamlPath
	ctx, cancel := context.WithTimeout(context.Background(), initTimeoutMinutes*time.Minute)
	defer cancel()
	kr, kw := io.Pipe()
	flags := fmt.Sprintf("%s init --config %s %s --ignore-preflight-errors=%s",
		bsutil.InvokeKubeadm(cfg.KubernetesConfig.KubernetesVersion), conf, extraFlags, strings.Join(ignore, ","))
	if !cfg.DisableOptimizations {
		flags += " --skip-phases=addon/coredns"
	}
	c := exec.CommandContext(ctx, "/bin/bash", "-c", flags)
	c.Stdout = kw
	c.Stderr = kw
	var wg sync.WaitGroup
	wg.Add(1)
	sc, err := k.c.StartCmd(c)
	if err != nil {
		return errors.Wrap(err, "start")
	}
	go outputKubeadmInitSteps(kr, &wg)
	if _, err := k.c.WaitCmd(sc); err != nil {
		if ctx.Err() == context.DeadlineExceeded {
			return ErrInitTimedout
		}

		if strings.Contains(err.Error(), "'kubeadm': Permission denied") {
			return ErrNoExecLinux
		}
		return errors.Wrap(err, "wait")
	}
	kw.Close()
	wg.Wait()

	if err := k.applyCNI(cfg, true); err != nil {
		return errors.Wrap(err, "apply cni")
	}

	wg.Add(3)

	go func() {
		defer wg.Done()
		// we need to have cluster role binding before applying overlay to avoid #7428
		if err := k.elevateKubeSystemPrivileges(cfg); err != nil {
			klog.Errorf("unable to create cluster role binding for primary control-plane node, some addons might not work: %v", err)
		}
	}()

	go func() {
		defer wg.Done()
		if err := k.LabelAndUntaintNode(cfg, config.ControlPlanes(cfg)[0]); err != nil {
			klog.Warningf("unable to apply primary control-plane node labels and taints: %v", err)
		}
	}()

	go func() {
		defer wg.Done()
		if err := bsutil.AdjustResourceLimits(k.c); err != nil {
			klog.Warningf("unable to adjust resource limits for primary control-plane node: %v", err)
		}
	}()

	wg.Wait()

	// tunnel apiserver to guest
	if err := k.tunnelToAPIServer(cfg); err != nil {
		klog.Warningf("apiserver tunnel failed: %v", err)
	}

	return nil
}

// outputKubeadmInitSteps streams the pipe and outputs the current step
func outputKubeadmInitSteps(logs io.Reader, wg *sync.WaitGroup) {
	type step struct {
		logTag       string
		registerStep register.RegStep
	}

	steps := []step{
		{logTag: "certs", registerStep: register.PreparingKubernetesCerts},
		{logTag: "control-plane", registerStep: register.PreparingKubernetesControlPlane},
		{logTag: "bootstrap-token", registerStep: register.PreparingKubernetesBootstrapToken},
	}
	nextStepIndex := 0

	scanner := bufio.NewScanner(logs)
	for scanner.Scan() {
		line := scanner.Text()
		klog.Info(line)
		if nextStepIndex >= len(steps) {
			continue
		}
		nextStep := steps[nextStepIndex]
		if !strings.Contains(line, fmt.Sprintf("[%s]", nextStep.logTag)) {
			continue
		}
		register.Reg.SetStep(nextStep.registerStep)
		// because the translation extract (make extract) needs simple strings to be included in translations we have to pass simple strings
		if nextStepIndex == 0 {
			out.Step(style.SubStep, "Generating certificates and keys ...")
		}
		if nextStepIndex == 1 {
			out.Step(style.SubStep, "Booting up control plane ...")
		}
		if nextStepIndex == 2 {
			out.Step(style.SubStep, "Configuring RBAC rules ...")
		}

		nextStepIndex++
	}
	if err := scanner.Err(); err != nil {
		klog.Warningf("failed to read logs: %v", err)
	}
	wg.Done()
}

// applyCNI applies CNI to a cluster. Needs to be done every time a VM is powered up.
func (k *Bootstrapper) applyCNI(cfg config.ClusterConfig, registerStep ...bool) error {
	regStep := false
	if len(registerStep) > 0 {
		regStep = registerStep[0]
	}

	cnm, err := cni.New(&cfg)
	if err != nil {
		return errors.Wrap(err, "cni config")
	}

	if _, ok := cnm.(cni.Disabled); ok {
		return nil
	}

	// when not on init, can run in parallel and break step output order
	if regStep {
		register.Reg.SetStep(register.ConfiguringCNI)
		out.Step(style.CNI, "Configuring {{.name}} (Container Networking Interface) ...", out.V{"name": cnm.String()})
	} else {
		out.Styled(style.CNI, "Configuring {{.name}} (Container Networking Interface) ...", out.V{"name": cnm.String()})
	}

	if err := cnm.Apply(k.c); err != nil {
		return errors.Wrap(err, "cni apply")
	}

	return nil
}

// unpause unpauses any Kubernetes backplane components
func (k *Bootstrapper) unpause(cfg config.ClusterConfig) error {
	cr, err := cruntime.New(cruntime.Config{Type: cfg.KubernetesConfig.ContainerRuntime, Runner: k.c})
	if err != nil {
		return err
	}

	ids, err := cr.ListContainers(cruntime.ListContainersOptions{State: cruntime.Paused, Namespaces: []string{"kube-system"}})
	if err != nil {
		return errors.Wrap(err, "list paused")
	}

	if len(ids) > 0 {
		if err := cr.UnpauseContainers(ids); err != nil {
			return err
		}
	}
	return nil
}

// StartCluster starts the cluster
func (k *Bootstrapper) StartCluster(cfg config.ClusterConfig) error {
	start := time.Now()
	klog.Infof("StartCluster: %+v", cfg)
	defer func() {
		klog.Infof("duration metric: took %s to StartCluster", time.Since(start))
	}()

	// Before we start, ensure that no paused components are lurking around
	if err := k.unpause(cfg); err != nil {
		klog.Warningf("unpause failed: %v", err)
	}

	if err := bsutil.ExistingConfig(k.c); err == nil {
		// if the guest already exists and was stopped, re-establish the apiserver tunnel so checks pass
		if err := k.tunnelToAPIServer(cfg); err != nil {
			klog.Warningf("apiserver tunnel failed: %v", err)
		}

		klog.Infof("found existing configuration files, will attempt cluster restart")

		var rerr error
		if rerr := k.restartPrimaryControlPlane(cfg); rerr == nil {
			return nil
		}
		out.ErrT(style.Embarrassed, "Unable to restart control-plane node(s), will reset cluster: {{.error}}", out.V{"error": rerr})
		if err := k.DeleteCluster(cfg.KubernetesConfig); err != nil {
			klog.Warningf("delete failed: %v", err)
		}
		// Fall-through to init
	}

	conf := constants.KubeadmYamlPath
	if _, err := k.c.RunCmd(exec.Command("sudo", "cp", conf+".new", conf)); err != nil {
		return errors.Wrap(err, "cp")
	}

	err := k.init(cfg)
	if err == nil {
		return nil
	}

	// retry again if it is not a fail fast error
	if _, ff := err.(*FailFastError); !ff {
		out.ErrT(style.Conflict, "initialization failed, will try again: {{.error}}", out.V{"error": err})
		if err := k.DeleteCluster(cfg.KubernetesConfig); err != nil {
			klog.Warningf("delete failed: %v", err)
		}
		return k.init(cfg)
	}
	return err
}

// tunnelToAPIServer creates ssh tunnel between apiserver:port inside control-plane node and host on port 8443.
func (k *Bootstrapper) tunnelToAPIServer(cfg config.ClusterConfig) error {
	if cfg.APIServerPort != 0 {
		return fmt.Errorf("apiserver port not set")
	}

	m, err := machine.NewAPIClient()
	if err != nil {
		return errors.Wrapf(err, "create libmachine api client")
	}

	cp, err := config.ControlPlane(cfg)
	if err != nil {
		return errors.Wrapf(err, "get control-plane node")
	}

	args := []string{"-f", "-NTL", fmt.Sprintf("%d:localhost:8443", cfg.APIServerPort)}
	if err = machine.CreateSSHShell(m, cfg, cp, args, false); err != nil {
		return errors.Wrapf(err, "ssh command")
	}
	return nil
}

// client sets and returns a Kubernetes client to use to speak to a kubeadm launched apiserver
func (k *Bootstrapper) client(ip string, port int) (*kubernetes.Clientset, error) {
	if k.k8sClient != nil {
		return k.k8sClient, nil
	}

	cc, err := kapi.ClientConfig(k.contextName)
	if err != nil {
		return nil, errors.Wrap(err, "client config")
	}

	endpoint := fmt.Sprintf("https://%s", net.JoinHostPort(ip, strconv.Itoa(port)))
	if cc.Host != endpoint {
		klog.Warningf("Overriding stale ClientConfig host %s with %s", cc.Host, endpoint)
		cc.Host = endpoint
	}
	c, err := kubernetes.NewForConfig(cc)
	if err == nil {
		k.k8sClient = c
	}
	return c, err
}

// WaitForNode blocks until the node appears to be healthy
func (k *Bootstrapper) WaitForNode(cfg config.ClusterConfig, n config.Node, timeout time.Duration) error {
	start := time.Now()
	register.Reg.SetStep(register.VerifyingKubernetes)
	out.Step(style.HealthCheck, "Verifying Kubernetes components...")
	// regardless if waiting is set or not, we will make sure kubelet is not stopped
	// to solve corner cases when a container is hibernated and once coming back kubelet not running.
	if err := sysinit.New(k.c).Start("kubelet"); err != nil {
		klog.Warningf("Couldn't ensure kubelet is started this might cause issues: %v", err)
	}
	// TODO: #7706: for better performance we could use k.client inside minikube to avoid asking for external IP:PORT
	cp, err := config.ControlPlane(cfg)
	if err != nil {
		return errors.Wrap(err, "get control-plane node")
	}
	hostname, _, port, err := driver.ControlPlaneEndpoint(&cfg, &cp, cfg.Driver)
	if err != nil {
		return errors.Wrap(err, "get control-plane endpoint")
	}

	client, err := k.client(hostname, port)
	if err != nil {
		return errors.Wrap(err, "kubernetes client")
	}

	if !kverify.ShouldWait(cfg.VerifyComponents) {
		klog.Infof("skip waiting for components based on config.")

		if err := kverify.NodePressure(client); err != nil {
			adviseNodePressure(err, cfg.Name, cfg.Driver)
			return errors.Wrap(err, "node pressure")
		}
		return nil
	}

	if cfg.VerifyComponents[kverify.NodeReadyKey] {
		name := bsutil.KubeNodeName(cfg, n)
		if err := kverify.WaitNodeCondition(client, name, core.NodeReady, timeout); err != nil {
			return errors.Wrap(err, "waiting for node to be ready")
		}
	}

	if cfg.VerifyComponents[kverify.ExtraKey] {
		if err := kverify.WaitExtra(client, kverify.CorePodsLabels, timeout); err != nil {
			return errors.Wrap(err, "extra waiting")
		}
	}

	cr, err := cruntime.New(cruntime.Config{Type: cfg.KubernetesConfig.ContainerRuntime, Runner: k.c})
	if err != nil {
		return errors.Wrapf(err, "create runtme-manager %s", cfg.KubernetesConfig.ContainerRuntime)
	}

	if n.ControlPlane {
		if cfg.VerifyComponents[kverify.APIServerWaitKey] {
			if err := kverify.WaitForAPIServerProcess(cr, k, cfg, k.c, start, timeout); err != nil {
				return errors.Wrap(err, "wait for apiserver proc")
			}

			if err := kverify.WaitForHealthyAPIServer(cr, k, cfg, k.c, client, start, hostname, port, timeout); err != nil {
				return errors.Wrap(err, "wait for healthy API server")
			}
		}

		if cfg.VerifyComponents[kverify.SystemPodsWaitKey] {
			if err := kverify.WaitForSystemPods(cr, k, cfg, k.c, client, start, timeout); err != nil {
				return errors.Wrap(err, "waiting for system pods")
			}
		}

		if cfg.VerifyComponents[kverify.DefaultSAWaitKey] {
			if err := kverify.WaitForDefaultSA(client, timeout); err != nil {
				return errors.Wrap(err, "waiting for default service account")
			}
		}

		if cfg.VerifyComponents[kverify.AppsRunningKey] {
			if err := kverify.WaitForAppsRunning(client, kverify.AppsRunningList, timeout); err != nil {
				return errors.Wrap(err, "waiting for apps_running")
			}
		}
	}

	if cfg.VerifyComponents[kverify.KubeletKey] {
		if err := kverify.WaitForService(k.c, "kubelet", timeout); err != nil {
			return errors.Wrap(err, "waiting for kubelet")
		}
	}

	klog.Infof("duration metric: took %s to wait for: %+v", time.Since(start), cfg.VerifyComponents)

	if err := kverify.NodePressure(client); err != nil {
		adviseNodePressure(err, cfg.Name, cfg.Driver)
		return errors.Wrap(err, "node pressure")
	}
	return nil
}

<<<<<<< HEAD
// ensureServiceStarted will start a systemd or init.d service if it is not running.
func (k *Bootstrapper) ensureServiceStarted(svc string) error {
	if st := kverify.ServiceStatus(k.c, svc); st != state.Running {
		klog.Warningf("surprisingly %q service status was %s!. will try to start it, could be related to this issue https://github.com/kubernetes/minikube/issues/9458", svc, st)
		return sysinit.New(k.c).Start(svc)
	}
	return nil
}

// needsReconfigure returns whether or not the cluster needs to be reconfigured
func (k *Bootstrapper) needsReconfigure(conf string, hostname string, port int, client *kubernetes.Clientset, version string) bool {
	if rr, err := k.c.RunCmd(exec.Command("sudo", "diff", "-u", conf, conf+".new")); err != nil {
		klog.Infof("needs reconfigure: configs differ:\n%s", rr.Output())
		return true
	}

	// cruntime.Enable() may restart kube-apiserver but does not wait for it to return back
	// could take five-ish seconds, so hopefully 10 seconds is sufficient to wait for api server to come back up
	apiStatusTimeout := 10 * time.Second
	st, err := kverify.WaitForAPIServerStatus(k.c, apiStatusTimeout, hostname, port)
	if err != nil {
		klog.Infof("needs reconfigure: apiserver error: %v", err)
		return true
	}
	if st != state.Running {
		klog.Infof("needs reconfigure: apiserver in state %s", st)
		return true
	}

	if err := kverify.ExpectAppsRunning(client, kverify.AppsRunningList); err != nil {
		klog.Infof("needs reconfigure: %v", err)
		return true
	}

	if err := kverify.APIServerVersionMatch(client, version); err != nil {
		klog.Infof("needs reconfigure: %v", err)
		return true
	}

	// DANGER: This log message is hard-coded in an integration test!
	klog.Infof("The running cluster does not require reconfiguration: %s", hostname)
	return false
}

// restartCluster restarts the Kubernetes cluster configured by kubeadm
//
//gocyclo:ignore
func (k *Bootstrapper) restartControlPlane(cfg config.ClusterConfig) error {
	klog.Infof("restartCluster start")
=======
// restartPrimaryControlPlane restarts the kubernetes cluster configured by kubeadm.
func (k *Bootstrapper) restartPrimaryControlPlane(cfg config.ClusterConfig) error {
	klog.Infof("restartPrimaryControlPlane start ...")
>>>>>>> 5d1f7350

	start := time.Now()
	defer func() {
		klog.Infof("duration metric: took %s to restartPrimaryControlPlane", time.Since(start))
	}()

	if err := k.createCompatSymlinks(); err != nil {
		klog.Errorf("failed to create compat symlinks: %v", err)
	}

	pcp, err := config.ControlPlane(cfg)
	if err != nil || !config.IsPrimaryControlPlane(cfg, pcp) {
		return errors.Wrap(err, "get primary control-plane node")
	}

	host, _, port, err := driver.ControlPlaneEndpoint(&cfg, &pcp, cfg.Driver)
	if err != nil {
		return errors.Wrap(err, "get primary control-plane endpoint")
	}

	// Save the costly tax of reinstalling Kubernetes if the only issue is a missing kube context
	if _, err := kubeconfig.UpdateEndpoint(cfg.Name, host, port, kubeconfig.PathFromEnv(), kubeconfig.NewExtension()); err != nil {
		klog.Warningf("unable to update kubeconfig (cluster will likely require a reset): %v", err)
	}

	client, err := k.client(host, port)
	if err != nil {
		return errors.Wrap(err, "getting k8s client")
	}

	// If the cluster is running, check if we have any work to do.
	conf := constants.KubeadmYamlPath

	// check whether or not the cluster needs to be reconfigured
	if rr, err := k.c.RunCmd(exec.Command("sudo", "diff", "-u", conf, conf+".new")); err == nil {
		// DANGER: This log message is hard-coded in an integration test!
		klog.Infof("The running cluster does not require reconfiguration: %s", host)
		// taking a shortcut, as the cluster seems to be properly configured
		// except for vm driver in non-ha (non-multi-control plane) cluster - fallback to old behaviour
		// here we're making a tradeoff to avoid significant (10sec) waiting on restarting stopped non-ha (non-multi-control plane) cluster with vm driver
		// where such cluster needs to be reconfigured b/c of (currently) ephemeral config, but then also,
		// starting already started such cluster (hard to know w/o investing that time) will fallthrough the same path and reconfigure cluster
		if config.IsHA(cfg) || !driver.IsVM(cfg.Driver) {
			return nil
		}
	} else {
		klog.Infof("detected kubeadm config drift (will reconfigure cluster from new %s):\n%s", conf, rr.Output())
	}

	if err := k.stopKubeSystem(cfg); err != nil {
		klog.Warningf("Failed to stop kube-system containers, port conflicts may arise: %v", err)
	}

	if err := sysinit.New(k.c).Stop("kubelet"); err != nil {
		klog.Warningf("Failed to stop kubelet, this might cause upgrade errors: %v", err)
	}

	k.clearStaleConfigs(cfg)

	if _, err := k.c.RunCmd(exec.Command("sudo", "cp", conf+".new", conf)); err != nil {
		return errors.Wrap(err, "cp")
	}

	baseCmd := fmt.Sprintf("%s init", bsutil.InvokeKubeadm(cfg.KubernetesConfig.KubernetesVersion))
	cmds := []string{
		fmt.Sprintf("%s phase certs all --config %s", baseCmd, conf),
		fmt.Sprintf("%s phase kubeconfig all --config %s", baseCmd, conf),
		fmt.Sprintf("%s phase kubelet-start --config %s", baseCmd, conf),
		fmt.Sprintf("%s phase control-plane all --config %s", baseCmd, conf),
		fmt.Sprintf("%s phase etcd local --config %s", baseCmd, conf),
	}

	// Run commands one at a time so that it is easier to root cause failures.
	for _, c := range cmds {
		if _, err := k.c.RunCmd(exec.Command("/bin/bash", "-c", c)); err != nil {
			klog.Errorf("%s failed - will try once more: %v", c, err)

			if _, err := k.c.RunCmd(exec.Command("/bin/bash", "-c", c)); err != nil {
				return errors.Wrap(err, "run")
			}
		}
	}

	cr, err := cruntime.New(cruntime.Config{Type: cfg.KubernetesConfig.ContainerRuntime, Runner: k.c})
	if err != nil {
		return errors.Wrap(err, "runtime")
	}

	// We must ensure that the apiserver is healthy before proceeding
	if err := kverify.WaitForAPIServerProcess(cr, k, cfg, k.c, time.Now(), kconst.DefaultControlPlaneTimeout); err != nil {
		return errors.Wrap(err, "apiserver healthz")
	}

	if err := kverify.WaitForHealthyAPIServer(cr, k, cfg, k.c, client, time.Now(), host, port, kconst.DefaultControlPlaneTimeout); err != nil {
		return errors.Wrap(err, "apiserver health")
	}

	// because reboots clear /etc/cni
	if err := k.applyCNI(cfg); err != nil {
		return errors.Wrap(err, "apply cni")
	}

	if err := kverify.WaitForSystemPods(cr, k, cfg, k.c, client, time.Now(), kconst.DefaultControlPlaneTimeout); err != nil {
		return errors.Wrap(err, "system pods")
	}

	if err := kverify.NodePressure(client); err != nil {
		adviseNodePressure(err, cfg.Name, cfg.Driver)
	}

	// This can fail during upgrades if the old pods have not shut down yet
	// ref: https://kubernetes.io/docs/reference/setup-tools/kubeadm/kubeadm-init-phase/#cmd-phase-addon
	addonPhase := func() error {
		addons := ""

		kubeproxy := !cfg.KubernetesConfig.ExtraOptions.Exists("kubeadm.skip-phases=addon/kube-proxy")
		coredns := cfg.DisableOptimizations // disabling optimisations will use default kubeadm's coredns addon instead of our custom one

		if kubeproxy {
			addons = "kube-proxy"
		}
		if coredns {
			addons = "coredns"
		}
		if kubeproxy && coredns {
			addons = "all"
		}

		if addons == "" {
			// skip phase addon
			return nil
		}

		_, err := k.c.RunCmd(exec.Command("/bin/bash", "-c", fmt.Sprintf("%s phase addon %s --config %s", baseCmd, addons, conf)))
		return err
	}
	if err = retry.Expo(addonPhase, 100*time.Microsecond, 30*time.Second); err != nil {
		klog.Warningf("addon install failed, wil retry: %v", err)
		return errors.Wrap(err, "addons")
	}

	// must be called after applyCNI and `kubeadm phase addon all` (ie, coredns redeploy)
	if cfg.VerifyComponents[kverify.ExtraKey] {
		// after kubelet is restarted (with 'kubeadm init phase kubelet-start' above),
		// it appears as to be immediately Ready as well as all kube-system pods (last observed state),
		// then (after ~10sec) it realises it has some changes to apply, implying also pods restarts,
		// and by that time we would exit completely, so we wait until kubelet begins restarting pods
		klog.Info("waiting for restarted kubelet to initialise ...")
		start := time.Now()
		wait := func() error {
			pods, err := client.CoreV1().Pods(meta.NamespaceSystem).List(context.Background(), meta.ListOptions{LabelSelector: "tier=control-plane"})
			if err != nil {
				return err
			}
			for _, pod := range pods.Items {
				if ready, _ := kverify.IsPodReady(&pod); !ready {
					return nil
				}
			}
			return fmt.Errorf("kubelet not initialised")
		}
		_ = retry.Expo(wait, 250*time.Millisecond, 1*time.Minute)
		klog.Infof("kubelet initialised")
		klog.Infof("duration metric: took %s waiting for restarted kubelet to initialise ...", time.Since(start))

		if err := kverify.WaitExtra(client, kverify.CorePodsLabels, kconst.DefaultControlPlaneTimeout); err != nil {
			return errors.Wrap(err, "extra")
		}
	}

	if err := bsutil.AdjustResourceLimits(k.c); err != nil {
		klog.Warningf("unable to adjust resource limits: %v", err)
	}

	return nil
}

// JoinCluster adds new node to an existing cluster.
func (k *Bootstrapper) JoinCluster(cc config.ClusterConfig, n config.Node, joinCmd string) error {
	// Join the control plane by specifying its token
	joinCmd = fmt.Sprintf("%s --node-name=%s", joinCmd, config.MachineName(cc, n))

	if n.ControlPlane {
		joinCmd += " --control-plane"
		// fix kvm driver where ip address is automatically taken from the "default" network instead from the dedicated network
		// avoid error: "error execution phase control-plane-prepare/certs: error creating PKI assets: failed to write or validate certificate "apiserver": certificate apiserver is invalid: x509: certificate is valid for 192.168.39.147, 10.96.0.1, 127.0.0.1, 10.0.0.1, 192.168.39.58, not 192.168.122.21"
		// ref: https://kubernetes.io/docs/reference/setup-tools/kubeadm/kubeadm-join/#options
		// "If the node should host a new control plane instance, the IP address the API Server will advertise it's listening on. If not set the default network interface will be used."
		// "If the node should host a new control plane instance, the port for the API Server to bind to."
		joinCmd += " --apiserver-advertise-address=" + n.IP +
			" --apiserver-bind-port=" + strconv.Itoa(n.Port)
	}

	if _, err := k.c.RunCmd(exec.Command("/bin/bash", "-c", joinCmd)); err != nil {
		return errors.Wrapf(err, "kubeadm join")
	}

	if _, err := k.c.RunCmd(exec.Command("/bin/bash", "-c", "sudo systemctl daemon-reload && sudo systemctl enable kubelet && sudo systemctl start kubelet")); err != nil {
		return errors.Wrap(err, "starting kubelet")
	}

	return nil
}

// GenerateToken creates a token and returns the appropriate kubeadm join command to run, or the already existing token
func (k *Bootstrapper) GenerateToken(cc config.ClusterConfig) (string, error) {
	// Take that generated token and use it to get a kubeadm join command
	tokenCmd := exec.Command("/bin/bash", "-c", fmt.Sprintf("%s token create --print-join-command --ttl=0", bsutil.InvokeKubeadm(cc.KubernetesConfig.KubernetesVersion)))
	r, err := k.c.RunCmd(tokenCmd)
	if err != nil {
		return "", errors.Wrap(err, "generating join command")
	}

	joinCmd := r.Stdout.String()
	joinCmd = strings.Replace(joinCmd, "kubeadm", bsutil.InvokeKubeadm(cc.KubernetesConfig.KubernetesVersion), 1)
	joinCmd = fmt.Sprintf("%s --ignore-preflight-errors=all", strings.TrimSpace(joinCmd))

	// avoid "Found multiple CRI endpoints on the host. Please define which one do you wish to use by setting the 'criSocket' field in the kubeadm configuration file: unix:///var/run/containerd/containerd.sock, unix:///var/run/cri-dockerd.sock" error
	version, err := util.ParseKubernetesVersion(cc.KubernetesConfig.KubernetesVersion)
	if err != nil {
		return "", errors.Wrap(err, "parsing Kubernetes version")
	}
	cr, err := cruntime.New(cruntime.Config{Type: cc.KubernetesConfig.ContainerRuntime, Runner: k.c, Socket: cc.KubernetesConfig.CRISocket, KubernetesVersion: version})
	if err != nil {
		klog.Errorf("cruntime: %v", err)
	}

	sp := cr.SocketPath()
	// avoid warning/error:
	// 'Usage of CRI endpoints without URL scheme is deprecated and can cause kubelet errors in the future.
	//  Automatically prepending scheme "unix" to the "criSocket" with value "/var/run/cri-dockerd.sock".
	//  Please update your configuration!'
	if !strings.HasPrefix(sp, "unix://") {
		sp = "unix://" + sp
	}
	joinCmd = fmt.Sprintf("%s --cri-socket %s", joinCmd, sp)

	return joinCmd, nil
}

// StopKubernetes attempts to stop existing kubernetes.
func StopKubernetes(runner command.Runner, cr cruntime.Manager) {
	// Verify that Kubernetes is still running.
	stk := kverify.ServiceStatus(runner, "kubelet")
	if stk.String() != "Running" {
		return
	}

	out.Infof("Kubernetes: Stopping ...")

	// Force stop "Kubelet".
	if err := sysinit.New(runner).ForceStop("kubelet"); err != nil {
		klog.Warningf("stop kubelet: %v", err)
	}

	// Stop each Kubernetes container.
	containers, err := cr.ListContainers(cruntime.ListContainersOptions{Namespaces: []string{"kube-system"}})
	if err != nil {
		klog.Warningf("unable to list kube-system containers: %v", err)
	}
	if len(containers) > 0 {
		klog.Warningf("found %d kube-system containers to stop", len(containers))
		if err := cr.StopContainers(containers); err != nil {
			klog.Warningf("error stopping containers: %v", err)
		}
	}

	// Verify that Kubernetes has stopped.
	stk = kverify.ServiceStatus(runner, "kubelet")
	out.Infof("Kubernetes: {{.status}}", out.V{"status": stk.String()})
}

// DeleteCluster removes the components that were started earlier
func (k *Bootstrapper) DeleteCluster(k8s config.KubernetesConfig) error {
	version, err := util.ParseKubernetesVersion(k8s.KubernetesVersion)
	if err != nil {
		return errors.Wrap(err, "parsing Kubernetes version")
	}
	cr, err := cruntime.New(cruntime.Config{Type: k8s.ContainerRuntime, Runner: k.c, Socket: k8s.CRISocket, KubernetesVersion: version})
	if err != nil {
		return errors.Wrap(err, "runtime")
	}

	ka := bsutil.InvokeKubeadm(k8s.KubernetesVersion)
	sp := cr.SocketPath()
	cmd := fmt.Sprintf("%s reset --cri-socket %s --force", ka, sp)
	if version.LT(semver.MustParse("1.11.0")) {
		cmd = fmt.Sprintf("%s reset --cri-socket %s", ka, sp)
	}

	rr, derr := k.c.RunCmd(exec.Command("/bin/bash", "-c", cmd))
	if derr != nil {
		klog.Warningf("%s: %v", rr.Command(), err)
	}

	StopKubernetes(k.c, cr)
	return derr
}

// SetupCerts sets up certificates within the cluster.
func (k *Bootstrapper) SetupCerts(k8s config.ClusterConfig, n config.Node, pcpCmd cruntime.CommandRunner) error {
	return bootstrapper.SetupCerts(k8s, n, pcpCmd, k.c)
}

// UpdateCluster updates the control plane with cluster-level info.
func (k *Bootstrapper) UpdateCluster(cfg config.ClusterConfig) error {
	klog.Infof("updating cluster %+v ...", cfg)

	images, err := images.Kubeadm(cfg.KubernetesConfig.ImageRepository, cfg.KubernetesConfig.KubernetesVersion)
	if err != nil {
		return errors.Wrap(err, "kubeadm images")
	}

	version, err := util.ParseKubernetesVersion(cfg.KubernetesConfig.KubernetesVersion)
	if err != nil {
		return errors.Wrap(err, "parsing Kubernetes version")
	}
	r, err := cruntime.New(cruntime.Config{
		Type:              cfg.KubernetesConfig.ContainerRuntime,
		Runner:            k.c,
		Socket:            cfg.KubernetesConfig.CRISocket,
		KubernetesVersion: version,
	})
	if err != nil {
		return errors.Wrap(err, "runtime")
	}

	if err := r.Preload(cfg); err != nil {
		switch err.(type) {
		case *cruntime.ErrISOFeature:
			out.ErrT(style.Tip, "Existing disk is missing new features ({{.error}}). To upgrade, run 'minikube delete'", out.V{"error": err})
		default:
			klog.Infof("preload failed, will try to load cached images: %v", err)
		}
	}

	if cfg.KubernetesConfig.ShouldLoadCachedImages {
		if err := machine.LoadCachedImages(&cfg, k.c, images, detect.ImageCacheDir(), false); err != nil {
			out.FailureT("Unable to load cached images: {{.error}}", out.V{"error": err})
		}
	}

	pcp, err := config.ControlPlane(cfg)
	if err != nil || !config.IsPrimaryControlPlane(cfg, pcp) {
		return errors.Wrap(err, "get primary control-plane node")
	}

	err = k.UpdateNode(cfg, pcp, r)
	if err != nil {
		return errors.Wrap(err, "update primary control-plane node")
	}

	return nil
}

// UpdateNode updates new or existing node.
func (k *Bootstrapper) UpdateNode(cfg config.ClusterConfig, n config.Node, r cruntime.Manager) error {
	klog.Infof("updating node %v ...", n)

	kubeletCfg, err := bsutil.NewKubeletConfig(cfg, n, r)
	if err != nil {
		return errors.Wrap(err, "generating kubelet config")
	}

	kubeletService, err := bsutil.NewKubeletService(cfg.KubernetesConfig)
	if err != nil {
		return errors.Wrap(err, "generating kubelet service")
	}

	klog.Infof("kubelet %s config:\n%+v", kubeletCfg, cfg.KubernetesConfig)

	files := []assets.CopyableFile{
		assets.NewMemoryAssetTarget(kubeletCfg, bsutil.KubeletSystemdConfFile, "0644"),
		assets.NewMemoryAssetTarget(kubeletService, bsutil.KubeletServiceFile, "0644"),
	}

	if n.ControlPlane {
		// for primary control-plane node only, generate kubeadm config based on current params
		// on node restart, it will be checked against later if anything needs changing
		if config.IsPrimaryControlPlane(cfg, n) {
			kubeadmCfg, err := bsutil.GenerateKubeadmYAML(cfg, n, r)
			if err != nil {
				return errors.Wrap(err, "generating kubeadm cfg")
			}
			files = append(files, assets.NewMemoryAssetTarget(kubeadmCfg, constants.KubeadmYamlPath+".new", "0640"))
		}
		// deploy kube-vip for ha (multi-control plane) cluster
		if config.IsHA(cfg) {
			// workaround for kube-vip
			// only applicable for k8s v1.29+ during primary control-plane node's kubeadm init (ie, first boot)
			// TODO (prezha): remove when fixed upstream - ref: https://github.com/kube-vip/kube-vip/issues/684#issuecomment-1864855405
			kv, err := semver.ParseTolerant(cfg.KubernetesConfig.KubernetesVersion)
			if err != nil {
				return errors.Wrapf(err, "parsing kubernetes version %q", cfg.KubernetesConfig.KubernetesVersion)
			}
			workaround := kv.GTE(semver.Version{Major: 1, Minor: 29}) && config.IsPrimaryControlPlane(cfg, n) && len(config.ControlPlanes(cfg)) == 1
			kubevipCfg, err := kubevip.Configure(cfg, workaround)
			if err != nil {
				klog.Errorf("couldn't generate kube-vip config, this might cause issues (will continue): %v", err)
			} else {
				files = append(files, assets.NewMemoryAssetTarget(kubevipCfg, path.Join(vmpath.GuestManifestsDir, kubevip.Manifest), "0600"))
			}
		}
	}

	sm := sysinit.New(k.c)

	if err := bsutil.TransferBinaries(cfg.KubernetesConfig, k.c, sm, cfg.BinaryMirror); err != nil {
		return errors.Wrap(err, "downloading binaries")
	}

	// Installs compatibility shims for non-systemd environments
	kubeletPath := path.Join(vmpath.GuestPersistentDir, "binaries", cfg.KubernetesConfig.KubernetesVersion, "kubelet")
	shims, err := sm.GenerateInitShim("kubelet", kubeletPath, bsutil.KubeletSystemdConfFile)
	if err != nil {
		return errors.Wrap(err, "shim")
	}
	files = append(files, shims...)

	if err := bsutil.CopyFiles(k.c, files); err != nil {
		return errors.Wrap(err, "copy")
	}

	if err := k.copyResolvConf(cfg); err != nil {
		return errors.Wrap(err, "resolv.conf")
	}

	// add "control-plane.minikube.internal" dns alias
	// note: needs to be called after APIServerHAVIP is set (in startPrimaryControlPlane()) and before kubeadm kicks off
	cpIP := cfg.KubernetesConfig.APIServerHAVIP
	if !config.IsHA(cfg) {
		cp, err := config.ControlPlane(cfg)
		if err != nil {
			return errors.Wrap(err, "get control-plane node")
		}
		cpIP = cp.IP
	}
	if err := machine.AddHostAlias(k.c, constants.ControlPlaneAlias, net.ParseIP(cpIP)); err != nil {
		return errors.Wrap(err, "add control-plane alias")
	}

	// "ensure" kubelet is started, intentionally non-fatal in case of an error
	if err := sysinit.New(k.c).Start("kubelet"); err != nil {
		klog.Errorf("Couldn't ensure kubelet is started this might cause issues (will continue): %v", err)
	}

	return nil
}

// copyResolvConf is a workaround for a regression introduced with https://github.com/kubernetes/kubernetes/pull/109441
// The regression is resolved by making a copy of /etc/resolv.conf, removing the line "search ." from the copy, and setting kubelet to use the copy
// Only Kubernetes v1.25.0 is affected by this regression
func (k *Bootstrapper) copyResolvConf(cfg config.ClusterConfig) error {
	if !bsutil.HasResolvConfSearchRegression(cfg.KubernetesConfig.KubernetesVersion) {
		return nil
	}
	if _, err := k.c.RunCmd(exec.Command("sudo", "cp", "/etc/resolv.conf", "/etc/kubelet-resolv.conf")); err != nil {
		return errors.Wrap(err, "copy")
	}
	if _, err := k.c.RunCmd(exec.Command("sudo", "sed", "-i", "-e", "s/^search .$//", "/etc/kubelet-resolv.conf")); err != nil {
		return errors.Wrap(err, "sed")
	}

	return nil
}

// kubectlPath returns the path to the kubelet
func kubectlPath(cfg config.ClusterConfig) string {
	return path.Join(vmpath.GuestPersistentDir, "binaries", cfg.KubernetesConfig.KubernetesVersion, "kubectl")
}

func (k *Bootstrapper) LabelAndUntaintNode(cfg config.ClusterConfig, n config.Node) error {
	return k.labelAndUntaintNode(cfg, n)
}

// labelAndUntaintNode applies minikube labels to node and removes NoSchedule taints that might be set to secondary control-plane nodes by default in ha (multi-control plane) cluster.
func (k *Bootstrapper) labelAndUntaintNode(cfg config.ClusterConfig, n config.Node) error {
	// time node was created. time format is based on ISO 8601 (RFC 3339)
	// converting - and : to _ because of Kubernetes label restriction
	createdAtLbl := "minikube.k8s.io/updated_at=" + time.Now().Format("2006_01_02T15_04_05_0700")

	verLbl := "minikube.k8s.io/version=" + version.GetVersion()
	commitLbl := "minikube.k8s.io/commit=" + version.GetGitCommitID()
	profileNameLbl := "minikube.k8s.io/name=" + cfg.Name

	// ensure that "primary" label is applied only to the 1st node in the cluster (used eg for placing ingress there)
	// this is used to uniquely distinguish that from other nodes in multi-master/multi-control-plane cluster config
	primaryLbl := "minikube.k8s.io/primary=false"
	if config.IsPrimaryControlPlane(cfg, n) {
		primaryLbl = "minikube.k8s.io/primary=true"
	}

	ctx, cancel := context.WithTimeout(context.Background(), applyTimeoutSeconds*time.Second)
	defer cancel()

	// node name is usually based on profile/cluster name, except for "none" driver where it assumes hostname
	nodeName := config.MachineName(cfg, n)
	if driver.IsNone(cfg.Driver) {
		if n, err := os.Hostname(); err == nil {
			nodeName = n
		}
	}

	// example:
	// sudo /var/lib/minikube/binaries/<version>/kubectl --kubeconfig=/var/lib/minikube/kubeconfig label --overwrite nodes test-357 minikube.k8s.io/version=<version> minikube.k8s.io/commit=aa91f39ffbcf27dcbb93c4ff3f457c54e585cf4a-dirty minikube.k8s.io/name=p1 minikube.k8s.io/updated_at=2020_02_20T12_05_35_0700
	cmd := exec.CommandContext(ctx, "sudo", kubectlPath(cfg), fmt.Sprintf("--kubeconfig=%s", path.Join(vmpath.GuestPersistentDir, "kubeconfig")),
		"label", "--overwrite", "nodes", nodeName, createdAtLbl, verLbl, commitLbl, profileNameLbl, primaryLbl)
	if _, err := k.c.RunCmd(cmd); err != nil {
		if ctx.Err() == context.DeadlineExceeded {
			return errors.Wrapf(err, "timeout apply node labels")
		}
		return errors.Wrapf(err, "apply node labels")
	}

	// primary control-plane and worker nodes should be untainted by default
	if n.ControlPlane && !config.IsPrimaryControlPlane(cfg, n) {
		// example:
		// sudo /var/lib/minikube/binaries/<version>/kubectl --kubeconfig=/var/lib/minikube/kubeconfig taint nodes test-357 node-role.kubernetes.io/control-plane:NoSchedule-
		cmd := exec.CommandContext(ctx, "sudo", kubectlPath(cfg), fmt.Sprintf("--kubeconfig=%s", path.Join(vmpath.GuestPersistentDir, "kubeconfig")),
			"taint", "nodes", config.MachineName(cfg, n), "node-role.kubernetes.io/control-plane:NoSchedule-")
		if _, err := k.c.RunCmd(cmd); err != nil {
			if ctx.Err() == context.DeadlineExceeded {
				return errors.Wrapf(err, "timeout remove node taints")
			}
			return errors.Wrapf(err, "remove node taints")
		}
	}

	return nil
}

// elevateKubeSystemPrivileges gives the kube-system service account cluster admin privileges to work with RBAC.
func (k *Bootstrapper) elevateKubeSystemPrivileges(cfg config.ClusterConfig) error {
	start := time.Now()
	defer func() {
		klog.Infof("duration metric: took %s to wait for elevateKubeSystemPrivileges", time.Since(start))
	}()

	// Allow no more than 5 seconds for creating cluster role bindings
	ctx, cancel := context.WithTimeout(context.Background(), applyTimeoutSeconds*time.Second)
	defer cancel()
	rbacName := "minikube-rbac"
	// kubectl create clusterrolebinding minikube-rbac --clusterrole=cluster-admin --serviceaccount=kube-system:default
	cmd := exec.CommandContext(ctx, "sudo", kubectlPath(cfg),
		"create", "clusterrolebinding", rbacName, "--clusterrole=cluster-admin", "--serviceaccount=kube-system:default",
		fmt.Sprintf("--kubeconfig=%s", path.Join(vmpath.GuestPersistentDir, "kubeconfig")))
	rr, err := k.c.RunCmd(cmd)
	if err != nil {
		if ctx.Err() == context.DeadlineExceeded {
			return errors.Wrapf(err, "timeout apply sa")
		}
		// Error from server (AlreadyExists): clusterrolebindings.rbac.authorization.k8s.io "minikube-rbac" already exists
		if strings.Contains(rr.Output(), "Error from server (AlreadyExists)") {
			klog.Infof("rbac %q already exists not need to re-create.", rbacName)
		} else {
			return errors.Wrapf(err, "apply sa")
		}
	}

	if cfg.VerifyComponents[kverify.DefaultSAWaitKey] {
		// double checking default sa was created.
		// good for ensuring using minikube in CI is robust.
		checkSA := func(_ context.Context) (bool, error) {
			cmd = exec.Command("sudo", kubectlPath(cfg),
				"get", "sa", "default", fmt.Sprintf("--kubeconfig=%s", path.Join(vmpath.GuestPersistentDir, "kubeconfig")))
			rr, err = k.c.RunCmd(cmd)
			if err != nil {
				return false, nil
			}
			return true, nil
		}

		// retry up to make sure SA is created
		if err := wait.PollUntilContextTimeout(context.Background(), kconst.APICallRetryInterval, time.Minute, true, checkSA); err != nil {
			return errors.Wrap(err, "ensure sa was created")
		}
	}
	return nil
}

// stopKubeSystem stops all the containers in the kube-system to prevent #8740 when doing hot upgrade
func (k *Bootstrapper) stopKubeSystem(cfg config.ClusterConfig) error {
	klog.Info("stopping kube-system containers ...")
	cr, err := cruntime.New(cruntime.Config{Type: cfg.KubernetesConfig.ContainerRuntime, Socket: cfg.KubernetesConfig.CRISocket, Runner: k.c})
	if err != nil {
		return errors.Wrap(err, "new cruntime")
	}

	ids, err := cr.ListContainers(cruntime.ListContainersOptions{Namespaces: []string{"kube-system"}})
	if err != nil {
		return errors.Wrap(err, "list")
	}

	if len(ids) > 0 {
		if err := cr.StopContainers(ids); err != nil {
			return errors.Wrap(err, "stop")
		}
	}
	return nil
}

// adviseNodePressure will advise the user what to do with difference pressure errors based on their environment
func adviseNodePressure(err error, name string, drv string) {
	if diskErr, ok := err.(*kverify.ErrDiskPressure); ok {
		out.ErrLn("")
		klog.Warning(diskErr)
		out.WarningT("The node {{.name}} has ran out of disk space.", out.V{"name": name})
		// generic advice for all drivers
		out.Styled(style.Tip, "Please free up disk or prune images.")
		if driver.IsVM(drv) {
			out.Styled(style.Stopped, "Please create a cluster with bigger disk size: `minikube start --disk SIZE_MB` ")
		} else if drv == oci.Docker && runtime.GOOS != "linux" {
			out.Styled(style.Stopped, "Please increase Desktop's disk size.")
			if runtime.GOOS == "darwin" {
				out.Styled(style.Documentation, "Documentation: {{.url}}", out.V{"url": "https://docs.docker.com/docker-for-mac/space/"})
			}
			if runtime.GOOS == "windows" {
				out.Styled(style.Documentation, "Documentation: {{.url}}", out.V{"url": "https://docs.docker.com/docker-for-windows/"})
			}
		}
		out.ErrLn("")
		return
	}

	if memErr, ok := err.(*kverify.ErrMemoryPressure); ok {
		out.ErrLn("")
		klog.Warning(memErr)
		out.WarningT("The node {{.name}} has ran out of memory.", out.V{"name": name})
		out.Styled(style.Tip, "Check if you have unnecessary pods running by running 'kubectl get po -A")
		if driver.IsVM(drv) {
			out.Styled(style.Stopped, "Consider creating a cluster with larger memory size using `minikube start --memory SIZE_MB` ")
		} else if drv == oci.Docker && runtime.GOOS != "linux" {
			out.Styled(style.Stopped, "Consider increasing Docker Desktop's memory size.")
			if runtime.GOOS == "darwin" {
				out.Styled(style.Documentation, "Documentation: {{.url}}", out.V{"url": "https://docs.docker.com/docker-for-mac/space/"})
			}
			if runtime.GOOS == "windows" {
				out.Styled(style.Documentation, "Documentation: {{.url}}", out.V{"url": "https://docs.docker.com/docker-for-windows/"})
			}
		}
		out.ErrLn("")
		return
	}

	if pidErr, ok := err.(*kverify.ErrPIDPressure); ok {
		klog.Warning(pidErr)
		out.ErrLn("")
		out.WarningT("The node {{.name}} has ran out of available PIDs.", out.V{"name": name})
		out.ErrLn("")
		return
	}

	if netErr, ok := err.(*kverify.ErrNetworkNotReady); ok {
		klog.Warning(netErr)
		out.ErrLn("")
		out.WarningT("The node {{.name}} network is not available. Please verify network settings.", out.V{"name": name})
		out.ErrLn("")
		return
	}
}<|MERGE_RESOLUTION|>--- conflicted
+++ resolved
@@ -586,61 +586,9 @@
 	return nil
 }
 
-<<<<<<< HEAD
-// ensureServiceStarted will start a systemd or init.d service if it is not running.
-func (k *Bootstrapper) ensureServiceStarted(svc string) error {
-	if st := kverify.ServiceStatus(k.c, svc); st != state.Running {
-		klog.Warningf("surprisingly %q service status was %s!. will try to start it, could be related to this issue https://github.com/kubernetes/minikube/issues/9458", svc, st)
-		return sysinit.New(k.c).Start(svc)
-	}
-	return nil
-}
-
-// needsReconfigure returns whether or not the cluster needs to be reconfigured
-func (k *Bootstrapper) needsReconfigure(conf string, hostname string, port int, client *kubernetes.Clientset, version string) bool {
-	if rr, err := k.c.RunCmd(exec.Command("sudo", "diff", "-u", conf, conf+".new")); err != nil {
-		klog.Infof("needs reconfigure: configs differ:\n%s", rr.Output())
-		return true
-	}
-
-	// cruntime.Enable() may restart kube-apiserver but does not wait for it to return back
-	// could take five-ish seconds, so hopefully 10 seconds is sufficient to wait for api server to come back up
-	apiStatusTimeout := 10 * time.Second
-	st, err := kverify.WaitForAPIServerStatus(k.c, apiStatusTimeout, hostname, port)
-	if err != nil {
-		klog.Infof("needs reconfigure: apiserver error: %v", err)
-		return true
-	}
-	if st != state.Running {
-		klog.Infof("needs reconfigure: apiserver in state %s", st)
-		return true
-	}
-
-	if err := kverify.ExpectAppsRunning(client, kverify.AppsRunningList); err != nil {
-		klog.Infof("needs reconfigure: %v", err)
-		return true
-	}
-
-	if err := kverify.APIServerVersionMatch(client, version); err != nil {
-		klog.Infof("needs reconfigure: %v", err)
-		return true
-	}
-
-	// DANGER: This log message is hard-coded in an integration test!
-	klog.Infof("The running cluster does not require reconfiguration: %s", hostname)
-	return false
-}
-
-// restartCluster restarts the Kubernetes cluster configured by kubeadm
-//
-//gocyclo:ignore
-func (k *Bootstrapper) restartControlPlane(cfg config.ClusterConfig) error {
-	klog.Infof("restartCluster start")
-=======
 // restartPrimaryControlPlane restarts the kubernetes cluster configured by kubeadm.
 func (k *Bootstrapper) restartPrimaryControlPlane(cfg config.ClusterConfig) error {
 	klog.Infof("restartPrimaryControlPlane start ...")
->>>>>>> 5d1f7350
 
 	start := time.Now()
 	defer func() {
