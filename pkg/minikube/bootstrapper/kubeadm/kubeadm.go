/*
Copyright 2016 The Kubernetes Authors All rights reserved.

Licensed under the Apache License, Version 2.0 (the "License");
you may not use this file except in compliance with the License.
You may obtain a copy of the License at

    http://www.apache.org/licenses/LICENSE-2.0

Unless required by applicable law or agreed to in writing, software
distributed under the License is distributed on an "AS IS" BASIS,
WITHOUT WARRANTIES OR CONDITIONS OF ANY KIND, either express or implied.
See the License for the specific language governing permissions and
limitations under the License.
*/

package kubeadm

import (
	"bytes"
	"crypto"
	"crypto/tls"
	"fmt"
	"io"
	"net"
	"net/http"
	"os"
	"path"
	"strings"
	"time"

	"github.com/blang/semver"
	"github.com/docker/machine/libmachine"
	"github.com/docker/machine/libmachine/state"
	"github.com/golang/glog"
	download "github.com/jimmidyson/go-download"
	"github.com/pkg/errors"
	"golang.org/x/sync/errgroup"
	"k8s.io/minikube/pkg/minikube/assets"
	"k8s.io/minikube/pkg/minikube/bootstrapper"
	"k8s.io/minikube/pkg/minikube/config"
	"k8s.io/minikube/pkg/minikube/constants"
	"k8s.io/minikube/pkg/minikube/cruntime"
	"k8s.io/minikube/pkg/minikube/machine"
<<<<<<< HEAD
	"k8s.io/minikube/pkg/minikube/runtime"
	"k8s.io/minikube/pkg/minikube/sshutil"
=======
>>>>>>> 663a2b1c
	"k8s.io/minikube/pkg/util"
)

// SkipPreflights are preflight checks we always skip.
var SkipPreflights = []string{
	// We use --ignore-preflight-errors=DirAvailable since we have our own custom addons
	// that we also stick in /etc/kubernetes/manifests
	"DirAvailable--etc-kubernetes-manifests",
	"DirAvailable--data-minikube",
	"Port-10250",
	"FileAvailable--etc-kubernetes-manifests-kube-scheduler.yaml",
	"FileAvailable--etc-kubernetes-manifests-kube-apiserver.yaml",
	"FileAvailable--etc-kubernetes-manifests-kube-controller-manager.yaml",
	"FileAvailable--etc-kubernetes-manifests-etcd.yaml",
	// We use --ignore-preflight-errors=Swap since minikube.iso allocates a swap partition.
	// (it should probably stop doing this, though...)
	"Swap",
	// We use --ignore-preflight-errors=CRI since /var/run/dockershim.sock is not present.
	// (because we start kubelet with an invalid config)
	"CRI",
}

// SkipAdditionalPreflights are additional preflights we skip depending on the runtime in use.
var SkipAdditionalPreflights = map[string][]string{}

type KubeadmBootstrapper struct {
	c bootstrapper.CommandRunner
}

func NewKubeadmBootstrapper(api libmachine.API) (*KubeadmBootstrapper, error) {
	h, err := api.Load(config.GetMachineName())
	if err != nil {
		return nil, errors.Wrap(err, "getting api client")
	}
	runner, err := machine.CommandRunner(h)
	if err != nil {
		return nil, errors.Wrap(err, "command runner")
	}
	return &KubeadmBootstrapper{c: runner}, nil
}

func (k *KubeadmBootstrapper) GetKubeletStatus() (string, error) {
	statusCmd := `sudo systemctl is-active kubelet`
	status, err := k.c.CombinedOutput(statusCmd)
	if err != nil {
		return "", errors.Wrap(err, "getting status")
	}
	s := strings.TrimSpace(status)
	switch s {
	case "active":
		return state.Running.String(), nil
	case "inactive":
		return state.Stopped.String(), nil
	case "activating":
		return state.Starting.String(), nil
	}
	return state.Error.String(), nil
}

func (k *KubeadmBootstrapper) GetApiServerStatus(ip net.IP) (string, error) {
	url := fmt.Sprintf("https://%s:%d/healthz", ip, util.APIServerPort)
	// To avoid: x509: certificate signed by unknown authority
	tr := &http.Transport{
		TLSClientConfig: &tls.Config{InsecureSkipVerify: true},
	}
	client := &http.Client{Transport: tr}
	resp, err := client.Get(url)
	glog.Infof("%s response: %v %+v", url, err, resp)
	// Connection refused, usually.
	if err != nil {
		return state.Stopped.String(), nil
	}
	if resp.StatusCode != http.StatusOK {
		return state.Error.String(), nil
	}
	return state.Running.String(), nil
}

// TODO(r2d4): Should this aggregate all the logs from the control plane?
// Maybe subcommands for each component? minikube logs apiserver?
func (k *KubeadmBootstrapper) GetClusterLogsTo(follow bool, out io.Writer) error {
	var flags []string
	if follow {
		flags = append(flags, "-f")
	}
	logsCommand := fmt.Sprintf("sudo journalctl %s -u kubelet", strings.Join(flags, " "))

	if follow {
		if err := k.c.CombinedOutputTo(logsCommand, out); err != nil {
			return errors.Wrap(err, "getting cluster logs")
		}
	} else {

		logs, err := k.c.CombinedOutput(logsCommand)
		if err != nil {
			return errors.Wrap(err, "getting cluster logs")
		}
		fmt.Fprint(out, logs)
	}
	return nil
}

func (k *KubeadmBootstrapper) StartCluster(k8s config.KubernetesConfig) error {
	version, err := ParseKubernetesVersion(k8s.KubernetesVersion)
	if err != nil {
		return errors.Wrap(err, "parsing kubernetes version")
	}

<<<<<<< HEAD
	r := runtime.New(k8s.ContainerRuntime)
	b := bytes.Buffer{}
	preflights := SkipPreflights
	preflights = append(preflights, SkipAdditionalPreflights[r.ID()]...)
=======
	r, err := cruntime.New(cruntime.Config{Type: k8s.ContainerRuntime})
	if err != nil {
		return err
	}
	b := bytes.Buffer{}
	preflights := SkipPreflights
	preflights = append(preflights, SkipAdditionalPreflights[r.Name()]...)
>>>>>>> 663a2b1c

	templateContext := struct {
		KubeadmConfigFile   string
		SkipPreflightChecks bool
		Preflights          []string
	}{
		KubeadmConfigFile: constants.KubeadmConfigFile,
		SkipPreflightChecks: !VersionIsBetween(version,
			semver.MustParse("1.9.0-alpha.0"),
			semver.Version{}),
		Preflights: preflights,
	}
	if err := kubeadmInitTemplate.Execute(&b, templateContext); err != nil {
		return err
	}

	out, err := k.c.CombinedOutput(b.String())
	if err != nil {
		return errors.Wrapf(err, "kubeadm init: %s\n%s\n", b.String(), out)
	}

	if version.LT(semver.MustParse("1.10.0-alpha.0")) {
		//TODO(r2d4): get rid of global here
		master = k8s.NodeName
		if err := util.RetryAfter(200, unmarkMaster, time.Second*1); err != nil {
			return errors.Wrap(err, "timed out waiting to unmark master")
		}
	}

	if err := util.RetryAfter(100, elevateKubeSystemPrivileges, time.Millisecond*500); err != nil {
		return errors.Wrap(err, "timed out waiting to elevate kube-system RBAC privileges")
	}

	return nil
}

func addAddons(files *[]assets.CopyableFile) error {
	// add addons to file list
	// custom addons
	if err := assets.AddMinikubeDirAssets(files); err != nil {
		return errors.Wrap(err, "adding minikube dir assets")
	}
	// bundled addons
	for _, addonBundle := range assets.Addons {
		if isEnabled, err := addonBundle.IsEnabled(); err == nil && isEnabled {
			for _, addon := range addonBundle.Assets {
				*files = append(*files, addon)
			}
		} else if err != nil {
			return nil
		}
	}

	return nil
}

// RestartCluster restarts the Kubernetes cluster configured by kubeadm
func (k *KubeadmBootstrapper) RestartCluster(k8s config.KubernetesConfig) error {
	version, err := ParseKubernetesVersion(k8s.KubernetesVersion)
	if err != nil {
		return errors.Wrap(err, "parsing kubernetes version")
	}

	phase := "alpha"
	controlPlane := "controlplane"
	if version.GTE(semver.MustParse("1.13.0")) {
		phase = "init"
		controlPlane = "control-plane"
	}

	cmds := []string{
		fmt.Sprintf("sudo kubeadm %s phase certs all --config %s", phase, constants.KubeadmConfigFile),
		fmt.Sprintf("sudo kubeadm %s phase kubeconfig all --config %s", phase, constants.KubeadmConfigFile),
		fmt.Sprintf("sudo kubeadm %s phase %s all --config %s", phase, controlPlane, constants.KubeadmConfigFile),
		fmt.Sprintf("sudo kubeadm %s phase etcd local --config %s", phase, constants.KubeadmConfigFile),
	}

	// Run commands one at a time so that it is easier to root cause failures.
	for _, cmd := range cmds {
		if err := k.c.Run(cmd); err != nil {
			return errors.Wrapf(err, "running cmd: %s", cmd)
		}
	}
	if err := restartKubeProxy(k8s); err != nil {
		return errors.Wrap(err, "restarting kube-proxy")
	}

	return nil
}

// PullImages downloads images that will be used by RestartCluster
func (k *KubeadmBootstrapper) PullImages(k8s config.KubernetesConfig) error {
	cmd := fmt.Sprintf("sudo kubeadm config images pull --config %s", constants.KubeadmConfigFile)
	if err := k.c.Run(cmd); err != nil {
		return errors.Wrapf(err, "running cmd: %s", cmd)
	}
	return nil
}

// SetupCerts sets up certificates within the cluster.
func (k *KubeadmBootstrapper) SetupCerts(k8s config.KubernetesConfig) error {
	return bootstrapper.SetupCerts(k.c, k8s)
}

// NewKubeletConfig generates a new systemd unit containing a configured kubelet
// based on the options present in the KubernetesConfig.
func NewKubeletConfig(k8s config.KubernetesConfig, r cruntime.Manager) (string, error) {
	version, err := ParseKubernetesVersion(k8s.KubernetesVersion)
	if err != nil {
		return "", errors.Wrap(err, "parsing kubernetes version")
	}

	extraOpts, err := ExtraConfigForComponent(Kubelet, k8s.ExtraOptions, version)
	if err != nil {
		return "", errors.Wrap(err, "generating extra configuration for kubelet")
	}

<<<<<<< HEAD
	r, err := runtime.New(k8s.ContainerRuntime)
	if err != nil {
		return "", errors.Wrap(err, "runtime")
	}
=======
>>>>>>> 663a2b1c
	for k, v := range r.KubeletOptions() {
		extraOpts[k] = v
	}
	if k8s.NetworkPlugin != "" {
		extraOpts["network-plugin"] = k8s.NetworkPlugin
	}

	extraFlags := convertToFlags(extraOpts)

	// parses a map of the feature gates for kubelet
	_, kubeletFeatureArgs, err := ParseFeatureArgs(k8s.FeatureGates)
	if err != nil {
		return "", errors.Wrap(err, "parses feature gate config for kubelet")
	}

	b := bytes.Buffer{}
	opts := struct {
		ExtraOptions     string
		FeatureGates     string
		ContainerRuntime string
	}{
		ExtraOptions:     extraFlags,
		FeatureGates:     kubeletFeatureArgs,
		ContainerRuntime: k8s.ContainerRuntime,
	}
	if err := kubeletSystemdTemplate.Execute(&b, opts); err != nil {
		return "", err
	}

	return b.String(), nil
}

func (k *KubeadmBootstrapper) UpdateCluster(cfg config.KubernetesConfig) error {
	if cfg.ShouldLoadCachedImages {
		err := machine.LoadImages(k.c, constants.GetKubeadmCachedImages(cfg.KubernetesVersion), constants.ImageCacheDir)
		if err != nil {
			return errors.Wrap(err, "loading cached images")
		}
	}
	r, err := cruntime.New(cruntime.Config{Type: cfg.ContainerRuntime, Socket: cfg.CRISocket})
	kubeadmCfg, err := generateConfig(cfg, r)
	if err != nil {
		return errors.Wrap(err, "generating kubeadm cfg")
	}

	kubeletCfg, err := NewKubeletConfig(cfg, r)
	if err != nil {
		return errors.Wrap(err, "generating kubelet config")
	}
	glog.Infof("kubelet %s config:\n%s", cfg.KubernetesVersion, kubeletCfg)

	files := []assets.CopyableFile{
		assets.NewMemoryAssetTarget([]byte(kubeletService), constants.KubeletServiceFile, "0640"),
		assets.NewMemoryAssetTarget([]byte(kubeletCfg), constants.KubeletSystemdConfFile, "0640"),
		assets.NewMemoryAssetTarget([]byte(kubeadmCfg), constants.KubeadmConfigFile, "0640"),
	}

	// Copy the default CNI config (k8s.conf), so that kubelet can successfully
	// start a Pod in the case a user hasn't manually installed any CNI plugin
	// and minikube was started with "--extra-config=kubelet.network-plugin=cni".
	if cfg.EnableDefaultCNI {
		files = append(files,
			assets.NewMemoryAssetTarget([]byte(defaultCNIConfig), constants.DefaultCNIConfigPath, "0644"),
			assets.NewMemoryAssetTarget([]byte(defaultCNIConfig), constants.DefaultRktNetConfigPath, "0644"))
	}

	var g errgroup.Group
	for _, bin := range []string{"kubelet", "kubeadm"} {
		bin := bin
		g.Go(func() error {
			path, err := maybeDownloadAndCache(bin, cfg.KubernetesVersion)
			if err != nil {
				return errors.Wrapf(err, "downloading %s", bin)
			}
			f, err := assets.NewFileAsset(path, "/usr/bin", bin, "0641")
			if err != nil {
				return errors.Wrap(err, "making new file asset")
			}
			if err := k.c.Copy(f); err != nil {
				return errors.Wrapf(err, "transferring kubeadm file: %+v", f)
			}
			return nil
		})
	}
	if err := g.Wait(); err != nil {
		return errors.Wrap(err, "downloading binaries")
	}

	if err := addAddons(&files); err != nil {
		return errors.Wrap(err, "adding addons to copyable files")
	}

	for _, f := range files {
		if err := k.c.Copy(f); err != nil {
			return errors.Wrapf(err, "transferring kubeadm file: %+v", f)
		}
	}

	err = k.c.Run(`
sudo systemctl daemon-reload &&
sudo systemctl enable kubelet &&
sudo systemctl start kubelet
`)
	if err != nil {
		return errors.Wrap(err, "starting kubelet")
	}

	return nil
}

func generateConfig(k8s config.KubernetesConfig, r cruntime.Manager) (string, error) {
	version, err := ParseKubernetesVersion(k8s.KubernetesVersion)
	if err != nil {
		return "", errors.Wrap(err, "parsing kubernetes version")
	}

<<<<<<< HEAD
	criSocket := runtime.SocketPath(k8s.CRISocket, k8s.ContainerRuntime)

=======
>>>>>>> 663a2b1c
	// parses a map of the feature gates for kubeadm and component
	kubeadmFeatureArgs, componentFeatureArgs, err := ParseFeatureArgs(k8s.FeatureGates)
	if err != nil {
		return "", errors.Wrap(err, "parses feature gate config for kubeadm and component")
	}

	// generates a map of component to extra args for apiserver, controller-manager, and scheduler
	extraComponentConfig, err := NewComponentExtraArgs(k8s.ExtraOptions, version, componentFeatureArgs)
	if err != nil {
		return "", errors.Wrap(err, "generating extra component config for kubeadm")
	}

	// In case of no port assigned, use util.APIServerPort
	nodePort := k8s.NodePort
	if nodePort <= 0 {
		nodePort = util.APIServerPort
	}

	opts := struct {
		CertDir           string
		ServiceCIDR       string
		AdvertiseAddress  string
		APIServerPort     int
		KubernetesVersion string
		EtcdDataDir       string
		NodeName          string
		CRISocket         string
		ExtraArgs         []ComponentExtraArgs
		FeatureArgs       map[string]bool
		NoTaintMaster     bool
	}{
		CertDir:           util.DefaultCertPath,
		ServiceCIDR:       util.DefaultServiceCIDR,
		AdvertiseAddress:  k8s.NodeIP,
		APIServerPort:     nodePort,
		KubernetesVersion: k8s.KubernetesVersion,
		EtcdDataDir:       "/data/minikube", //TODO(r2d4): change to something else persisted
		NodeName:          k8s.NodeName,
		CRISocket:         r.SocketPath(),
		ExtraArgs:         extraComponentConfig,
		FeatureArgs:       kubeadmFeatureArgs,
		NoTaintMaster:     false, // That does not work with k8s 1.12+
	}

	if k8s.ServiceCIDR != "" {
		opts.ServiceCIDR = k8s.ServiceCIDR
	}

	if version.GTE(semver.MustParse("1.10.0-alpha.0")) {
		opts.NoTaintMaster = true
	}

	b := bytes.Buffer{}
	kubeadmConfigTemplate := kubeadmConfigTemplateV1Alpha1
	if version.GTE(semver.MustParse("1.12.0")) {
		kubeadmConfigTemplate = kubeadmConfigTemplateV1Alpha3
	}
	if err := kubeadmConfigTemplate.Execute(&b, opts); err != nil {
		return "", err
	}

	return b.String(), nil
}

func maybeDownloadAndCache(binary, version string) (string, error) {
	targetDir := constants.MakeMiniPath("cache", version)
	targetFilepath := path.Join(targetDir, binary)

	_, err := os.Stat(targetFilepath)
	// If it exists, do no verification and continue
	if err == nil {
		return targetFilepath, nil
	}
	if !os.IsNotExist(err) {
		return "", errors.Wrapf(err, "stat %s version %s at %s", binary, version, targetDir)
	}

	if err = os.MkdirAll(targetDir, 0777); err != nil {
		return "", errors.Wrapf(err, "mkdir %s", targetDir)
	}

	url := constants.GetKubernetesReleaseURL(binary, version)
	options := download.FileOptions{
		Mkdirs: download.MkdirAll,
	}

	options.Checksum = constants.GetKubernetesReleaseURLSha1(binary, version)
	options.ChecksumHash = crypto.SHA1

	glog.Infof("Downloading %s %s", binary, version)
	if err := download.ToFile(url, targetFilepath, options); err != nil {
		return "", errors.Wrapf(err, "Error downloading %s %s", binary, version)
	}
	glog.Infof("Finished Downloading %s %s", binary, version)
	return targetFilepath, nil
}<|MERGE_RESOLUTION|>--- conflicted
+++ resolved
@@ -42,11 +42,6 @@
 	"k8s.io/minikube/pkg/minikube/constants"
 	"k8s.io/minikube/pkg/minikube/cruntime"
 	"k8s.io/minikube/pkg/minikube/machine"
-<<<<<<< HEAD
-	"k8s.io/minikube/pkg/minikube/runtime"
-	"k8s.io/minikube/pkg/minikube/sshutil"
-=======
->>>>>>> 663a2b1c
 	"k8s.io/minikube/pkg/util"
 )
 
@@ -155,12 +150,6 @@
 		return errors.Wrap(err, "parsing kubernetes version")
 	}
 
-<<<<<<< HEAD
-	r := runtime.New(k8s.ContainerRuntime)
-	b := bytes.Buffer{}
-	preflights := SkipPreflights
-	preflights = append(preflights, SkipAdditionalPreflights[r.ID()]...)
-=======
 	r, err := cruntime.New(cruntime.Config{Type: k8s.ContainerRuntime})
 	if err != nil {
 		return err
@@ -168,7 +157,6 @@
 	b := bytes.Buffer{}
 	preflights := SkipPreflights
 	preflights = append(preflights, SkipAdditionalPreflights[r.Name()]...)
->>>>>>> 663a2b1c
 
 	templateContext := struct {
 		KubeadmConfigFile   string
@@ -286,13 +274,6 @@
 		return "", errors.Wrap(err, "generating extra configuration for kubelet")
 	}
 
-<<<<<<< HEAD
-	r, err := runtime.New(k8s.ContainerRuntime)
-	if err != nil {
-		return "", errors.Wrap(err, "runtime")
-	}
-=======
->>>>>>> 663a2b1c
 	for k, v := range r.KubeletOptions() {
 		extraOpts[k] = v
 	}
@@ -409,11 +390,6 @@
 		return "", errors.Wrap(err, "parsing kubernetes version")
 	}
 
-<<<<<<< HEAD
-	criSocket := runtime.SocketPath(k8s.CRISocket, k8s.ContainerRuntime)
-
-=======
->>>>>>> 663a2b1c
 	// parses a map of the feature gates for kubeadm and component
 	kubeadmFeatureArgs, componentFeatureArgs, err := ParseFeatureArgs(k8s.FeatureGates)
 	if err != nil {
