/*
Copyright 2016 The Kubernetes Authors All rights reserved.

Licensed under the Apache License, Version 2.0 (the "License");
you may not use this file except in compliance with the License.
You may obtain a copy of the License at

    http://www.apache.org/licenses/LICENSE-2.0

Unless required by applicable law or agreed to in writing, software
distributed under the License is distributed on an "AS IS" BASIS,
WITHOUT WARRANTIES OR CONDITIONS OF ANY KIND, either express or implied.
See the License for the specific language governing permissions and
limitations under the License.
*/

package bootstrapper

import (
	"net"
	"time"

	"k8s.io/minikube/pkg/minikube/bootstrapper/images"
	"k8s.io/minikube/pkg/minikube/config"
	"k8s.io/minikube/pkg/minikube/constants"
)

// LogOptions are options to be passed to LogCommands
type LogOptions struct {
	// Lines is the number of recent log lines to include, as in tail -n.
	Lines int
	// Follow is whether or not to actively follow the logs, as in tail -f.
	Follow bool
}

// Bootstrapper contains all the methods needed to bootstrap a kubernetes cluster
type Bootstrapper interface {
	// PullImages pulls images necessary for a cluster. Success should not be required.
	PullImages(config.KubernetesConfig) error
	StartCluster(config.MachineConfig) error
	UpdateCluster(config.MachineConfig) error
	DeleteCluster(config.KubernetesConfig) error
	WaitForCluster(config.MachineConfig, time.Duration) error
	// LogCommands returns a map of log type to a command which will display that log.
	LogCommands(LogOptions) map[string]string
	SetupCerts(config.KubernetesConfig, config.Node) error
	GetKubeletStatus() (string, error)
	GetAPIServerStatus(net.IP, int) (string, error)
}

const (
	// Kubeadm is the kubeadm bootstrapper type
	Kubeadm = "kubeadm"
<<<<<<< HEAD
	// KIC is the kic bootstrapper type
	KIC = "kic"
=======
>>>>>>> f9517395
)

// GetCachedBinaryList returns the list of binaries
func GetCachedBinaryList(bootstrapper string) []string {
	return constants.KubernetesReleaseBinaries
}

// GetCachedImageList returns the list of images for a version
func GetCachedImageList(imageRepository string, version string, bootstrapper string) ([]string, error) {
	return images.Kubeadm(imageRepository, version)
}<|MERGE_RESOLUTION|>--- conflicted
+++ resolved
@@ -51,11 +51,6 @@
 const (
 	// Kubeadm is the kubeadm bootstrapper type
 	Kubeadm = "kubeadm"
-<<<<<<< HEAD
-	// KIC is the kic bootstrapper type
-	KIC = "kic"
-=======
->>>>>>> f9517395
 )
 
 // GetCachedBinaryList returns the list of binaries
