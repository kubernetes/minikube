--- conflicted
+++ resolved
@@ -51,11 +51,6 @@
 const (
 	// Kubeadm is the kubeadm bootstrapper type
 	Kubeadm = "kubeadm"
-<<<<<<< HEAD
-	// KIC is the kic bootstrapper type
-	KIC = "kic"
-=======
->>>>>>> 8a30bca1
 )
 
 // GetCachedBinaryList returns the list of binaries
