--- conflicted
+++ resolved
@@ -77,13 +77,8 @@
 	return strconv.Atoi(s)
 }
 
-<<<<<<< HEAD
-// SystemPods verifies essential pods for running kubernetes is running
-func SystemPods(client *kubernetes.Clientset, start time.Time, timeout time.Duration) error {
-=======
 // WaitForSystemPods verifies essential pods for running kurnetes is running
 func WaitForSystemPods(r cruntime.Manager, bs bootstrapper.Bootstrapper, cr command.Runner, client *kubernetes.Clientset, start time.Time, timeout time.Duration) error {
->>>>>>> 254b1db3
 	glog.Info("waiting for kube-system pods to appear ...")
 	pStart := time.Now()
 	minLogTime := kconst.APICallRetryInterval * 10
