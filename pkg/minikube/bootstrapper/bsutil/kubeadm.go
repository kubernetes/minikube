--- conflicted
+++ resolved
@@ -36,11 +36,7 @@
 const remoteContainerRuntime = "remote"
 
 // GenerateKubeadmYAML generates the kubeadm.yaml file
-<<<<<<< HEAD
-func GenerateKubeadmYAML(mc config.ClusterConfig, r cruntime.Manager) ([]byte, error) {
-=======
 func GenerateKubeadmYAML(mc config.ClusterConfig, r cruntime.Manager, n config.Node) ([]byte, error) {
->>>>>>> c4e2236e
 	k8s := mc.KubernetesConfig
 	version, err := ParseKubernetesVersion(k8s.KubernetesVersion)
 	if err != nil {
