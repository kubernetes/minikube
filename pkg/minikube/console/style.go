/*
Copyright 2019 The Kubernetes Authors All rights reserved.

Licensed under the Apache License, Version 2.0 (the "License");
you may not use this file except in compliance with the License.
You may obtain a copy of the License at

    http://www.apache.org/licenses/LICENSE-2.0

Unless required by applicable law or agreed to in writing, software
distributed under the License is distributed on an "AS IS" BASIS,
WITHOUT WARRANTIES OR CONDITIONS OF ANY KIND, either express or implied.
See the License for the specific language governing permissions and
limitations under the License.
*/

package console

import (
	"bytes"
	"strings"
	"text/template"

	"github.com/golang/glog"
	"k8s.io/minikube/pkg/minikube/translate"
)

var (
	// lowBullet is a bullet-point prefix for low-fi mode
	lowBullet = "* "
	// lowBullet is an indented bullet-point prefix for low-fi mode
	lowIndent = "  - "
	// lowBullet is a warning prefix for low-fi mode
	lowWarning = "! "
	// lowBullet is an error prefix for low-fi mode
	lowError = "X "
)

// style describes how to stylize a message.
type style struct {
	// Prefix is a string to place in the beginning of a message
	Prefix string
	// LowPrefix is the 7-bit compatible prefix we fallback to for less-awesome terminals
	LowPrefix string
	// OmitNewline omits a newline at the end of a message.
	OmitNewline bool
}

// styles is a map of style name to style struct
// For consistency, ensure that emojis added render with the same width across platforms.
var styles = map[StyleEnum]style{
	Happy:         {Prefix: "😄  "},
	SuccessType:   {Prefix: "✅  "},
	FailureType:   {Prefix: "❌  "},
	Conflict:      {Prefix: "💥  ", LowPrefix: lowWarning},
	FatalType:     {Prefix: "💣  ", LowPrefix: lowError},
	Notice:        {Prefix: "📌  "},
	Ready:         {Prefix: "🏄  "},
	Running:       {Prefix: "🏃  "},
	Provisioning:  {Prefix: "🌱  "},
	Restarting:    {Prefix: "🔄  "},
	Reconfiguring: {Prefix: "📯  "},
	Stopping:      {Prefix: "✋  "},
	Stopped:       {Prefix: "🛑  "},
	WarningType:   {Prefix: "⚠️  ", LowPrefix: lowWarning},
	Waiting:       {Prefix: "⌛  "},
	WaitingPods:   {Prefix: "⌛  ", OmitNewline: true},
	Usage:         {Prefix: "💡  "},
	Launch:        {Prefix: "🚀  "},
	Sad:           {Prefix: "😿  "},
	ThumbsUp:      {Prefix: "👍  "},
	Option:        {Prefix: "    ▪ ", LowPrefix: lowIndent}, // Indented bullet
	Command:       {Prefix: "    ▪ ", LowPrefix: lowIndent}, // Indented bullet
	LogEntry:      {Prefix: "    "},                         // Indent
	Crushed:       {Prefix: "💔  "},
	URL:           {Prefix: "👉  ", LowPrefix: lowIndent},
	Documentation: {Prefix: "📘  "},
	Issues:        {Prefix: "⁉️   "},
	Issue:         {Prefix: "    ▪ ", LowPrefix: lowIndent}, // Indented bullet
	Check:         {Prefix: "✔️  "},
<<<<<<< HEAD
	Empty:         {Prefix: ""},
=======
	Celebration:   {Prefix: "🎉  "},
>>>>>>> fd99d1e3

	// Specialized purpose styles
	ISODownload:      {Prefix: "💿  "},
	FileDownload:     {Prefix: "💾  "},
	Caching:          {Prefix: "🤹  "},
	StartingVM:       {Prefix: "🔥  "},
	StartingNone:     {Prefix: "🤹  "},
	Resetting:        {Prefix: "🔄  "},
	DeletingHost:     {Prefix: "🔥  "},
	Copying:          {Prefix: "✨  "},
	Connectivity:     {Prefix: "📶  "},
	Internet:         {Prefix: "🌐  "},
	Mounting:         {Prefix: "📁  "},
	Celebrate:        {Prefix: "🎉  "},
	ContainerRuntime: {Prefix: "🎁  "},
	Docker:           {Prefix: "🐳  "},
	CRIO:             {Prefix: "🎁  "}, // This should be a snow-flake, but the emoji has a strange width on macOS
	Containerd:       {Prefix: "📦  "},
	Permissions:      {Prefix: "🔑  "},
	Enabling:         {Prefix: "🔌  "},
	Shutdown:         {Prefix: "🛑  "},
	Pulling:          {Prefix: "🚜  "},
	Verifying:        {Prefix: "🤔  "},
	VerifyingNoLine:  {Prefix: "🤔  ", OmitNewline: true},
	Kubectl:          {Prefix: "💗  "},
	Meh:              {Prefix: "🙄  ", LowPrefix: lowWarning},
	Embarrassed:      {Prefix: "🤦  ", LowPrefix: lowWarning},
	Tip:              {Prefix: "💡  "},
	Unmount:          {Prefix: "🔥  "},
	MountOptions:     {Prefix: "💾  "},
	Fileserver:       {Prefix: "🚀  ", OmitNewline: true},
}

// Add a prefix to a string
func applyPrefix(prefix, format string) string {
	if prefix == "" {
		return format
	}
	// TODO(tstromberg): Ensure compatibility with RTL languages.
	return prefix + format
}

// lowPrefix returns a 7-bit compatible prefix for a style
func lowPrefix(s style) string {
	if s.LowPrefix != "" {
		return s.LowPrefix
	}
	if strings.HasPrefix(s.Prefix, "  ") {
		return lowIndent
	}
	return lowBullet
}

// applyStyle translates the given string if necessary then adds any appropriate style prefix.
func applyStyle(style StyleEnum, useColor bool, format string) string {
	format = translate.T(format)

	s, ok := styles[style]
	if !s.OmitNewline {
		format += "\n"
	}

	// Similar to CSS styles, if no style matches, output an unformatted string.
	if !ok {
		return format
	}

	if !useColor {
		return applyPrefix(lowPrefix(s), format)
	}
	return applyPrefix(s.Prefix, format)
}

func applyTemplateFormatting(style StyleEnum, useColor bool, format string, a ...Arg) string {
	if a == nil {
		a = []Arg{Arg{}}
	}
	format = applyStyle(style, useColor, format)

	var buf bytes.Buffer
	t, err := template.New(format).Parse(format)
	if err != nil {
		glog.Infof("Initializing template failed. Returning raw string.")
		return format
	}
	err = t.Execute(&buf, a[0])
	if err != nil {
		glog.Infof("Executing template failed. Returning raw string.")
		return format
	}
	outStyled := buf.String()

	// escape any outstanding '%' signs so that they don't get interpreted
	// as a formatting directive down the line
	outStyled = strings.Replace(outStyled, "%", "%%", -1)

	return outStyled
}<|MERGE_RESOLUTION|>--- conflicted
+++ resolved
@@ -78,11 +78,8 @@
 	Issues:        {Prefix: "⁉️   "},
 	Issue:         {Prefix: "    ▪ ", LowPrefix: lowIndent}, // Indented bullet
 	Check:         {Prefix: "✔️  "},
-<<<<<<< HEAD
 	Empty:         {Prefix: ""},
-=======
 	Celebration:   {Prefix: "🎉  "},
->>>>>>> fd99d1e3
 
 	// Specialized purpose styles
 	ISODownload:      {Prefix: "💿  "},
