--- conflicted
+++ resolved
@@ -132,34 +132,26 @@
 	},
 }
 
-<<<<<<< HEAD
 // DefaultShellName is default shell which will be used in case of shell detection error
 const DefaultShellName = "bash"
 
 var defaultShell shellData = shellConfigMap[DefaultShellName]
-=======
-var defaultSh = "bash"
-var defaultShell shellData = shellConfigMap[defaultSh]
->>>>>>> f994b702
 
 var (
 	// ForceShell forces a shell name
 	ForceShell string
 )
 
-<<<<<<< HEAD
-=======
 // Detect detects user's current shell.
 func Detect() (string, error) {
 	sh := os.Getenv("SHELL")
 	// Don't error out when $SHELL has not been set
 	if sh == "" && runtime.GOOS != "windows" {
-		return defaultSh, nil
+		return DefaultShellName, nil
 	}
 	return shell.Detect()
 }
 
->>>>>>> f994b702
 func (c EnvConfig) getShell() shellData {
 	shell, ok := shellConfigMap[c.Shell]
 	if !ok {
@@ -216,15 +208,6 @@
 	return err
 }
 
-// Detect detects user's current shell.
-func Detect() (string, error) {
-	shell, err := shell.Detect()
-	if err != nil {
-		shell = DefaultShellName
-	}
-	return shell, err
-}
-
 // GetShell detects user's current shell if forceShell was empty as string, if not returns config based on forceShell
 func GetShell(forceShell string) (EnvConfig, error) {
 	sh := EnvConfig{Shell: forceShell}
