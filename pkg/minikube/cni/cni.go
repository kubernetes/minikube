/*
Copyright 2020 The Kubernetes Authors All rights reserved.

Licensed under the Apache License, Version 2.0 (the "License");
you may not use this file except in compliance with the License.
You may obtain a copy of the License at

    http://www.apache.org/licenses/LICENSE-2.0

Unless required by applicable law or agreed to in writing, software
distributed under the License is distributed on an "AS IS" BASIS,
WITHOUT WARRANTIES OR CONDITIONS OF ANY KIND, either express or implied.
See the License for the specific language governing permissions and
limitations under the License.
*/

// Package cni configures the Container Networking Interface
package cni

import (
	"context"
	"fmt"
	"os/exec"
	"path"
	"time"

	"github.com/blang/semver/v4"
	"github.com/pkg/errors"
	"k8s.io/klog/v2"
	"k8s.io/minikube/pkg/kapi"
	"k8s.io/minikube/pkg/minikube/assets"
	"k8s.io/minikube/pkg/minikube/command"
	"k8s.io/minikube/pkg/minikube/config"
	"k8s.io/minikube/pkg/minikube/cruntime"
	"k8s.io/minikube/pkg/minikube/driver"
	"k8s.io/minikube/pkg/minikube/vmpath"
	"k8s.io/minikube/pkg/util"
)

const (
	// DefaultPodCIDR is the default CIDR to use in minikube CNI's.
	DefaultPodCIDR = "10.244.0.0/16"

	// DefaultConfDir is the default CNI Config Directory path
	DefaultConfDir = "/etc/cni/net.d"
	// CustomConfDir is the custom CNI Config Directory path used to avoid conflicting CNI configs
	// ref: https://github.com/kubernetes/minikube/issues/10984 and https://github.com/kubernetes/minikube/pull/11106
	CustomConfDir = "/etc/cni/net.mk"

	// DefaultNetwork is the default network name that CNI should use
	// Currently, only crio (and podman) can use it, so that setting custom ConfDir is not necessary.
	// ref: https://github.com/cri-o/cri-o/issues/2121 (and https://github.com/containers/podman/issues/2370)
	// ref: https://github.com/cri-o/cri-o/blob/master/docs/crio.conf.5.md#crionetwork-table
	DefaultNetwork = ""
)

// Runner is the subset of command.Runner this package consumes
type Runner interface {
	RunCmd(cmd *exec.Cmd) (*command.RunResult, error)
	Copy(assets.CopyableFile) error
}

// Manager is a common interface for CNI
type Manager interface {
	// Apply a CNI. The provided runner is for the control plane
	Apply(Runner) error

	// CIDR returns the default CIDR used by this CNI
	CIDR() string

	// String representation
	String() string
}

// tmplInputs are inputs to CNI templates
type tmplInput struct {
	ImageName    string
	PodCIDR      string
	DefaultRoute string
	CNIConfDir   string
}

// New returns a new CNI manager
func New(cc *config.ClusterConfig, cr *cruntime.Manager) (Manager, error) {
	if cc.KubernetesConfig.NetworkPlugin != "" && cc.KubernetesConfig.NetworkPlugin != "cni" {
		klog.Infof("network plugin configured as %q, returning disabled", cc.KubernetesConfig.NetworkPlugin)
		return Disabled{}, nil
	}

	klog.Infof("Creating CNI manager for %q", cc.KubernetesConfig.CNI)

	var cnm Manager
	var err error
	switch cc.KubernetesConfig.CNI {
	case "", "auto":
		cnm = chooseDefault(*cc, *cr)
	case "false":
		cnm = Disabled{cc: *cc, cr: *cr}
	case "kindnet", "true":
		cnm = KindNet{cc: *cc}
	case "bridge":
		cnm = Bridge{cc: *cc}
	case "calico":
		cnm = Calico{cc: *cc}
	case "cilium":
		cnm = Cilium{cc: *cc}
	case "flannel":
		cnm = Flannel{cc: *cc}
	default:
		cnm, err = NewCustom(*cc, cc.KubernetesConfig.CNI)
	}

	if err := configureCNI(cc, cr, cnm); err != nil {
		klog.Errorf("unable to set CNI Config Directory: %v", err)
	}

	return cnm, err
}

// IsDisabled checks if CNI is disabled
func IsDisabled(cc config.ClusterConfig, cr cruntime.Manager) bool {
	if cc.KubernetesConfig.NetworkPlugin != "" && cc.KubernetesConfig.NetworkPlugin != "cni" {
		return true
	}

	if cc.KubernetesConfig.CNI == "false" {
		return true
	}

	if chooseDefault(cc, cr).String() == "Disabled" {
		return true
	}
	return false
}

func chooseDefault(cc config.ClusterConfig, cr cruntime.Manager) Manager {
	// For backwards compatibility with older profiles using --enable-default-cni
	if cc.KubernetesConfig.EnableDefaultCNI {
		klog.Infof("EnableDefaultCNI is true, recommending bridge")
		return Bridge{}
	}

	if driver.BareMetal(cc.Driver) {
		klog.Infof("Driver %s used, CNI unnecessary in this configuration, recommending no CNI", cc.Driver)
		return Disabled{cc: cc, cr: cr}
	}

	if len(cc.Nodes) > 1 || cc.MultiNodeRequested {
		// Enables KindNet CNI in master in multi node cluster, This solves the network problem
		// inside pod for multi node clusters. See https://github.com/kubernetes/minikube/issues/9838.
		klog.Infof("%d nodes found, recommending kindnet", len(cc.Nodes))
		return KindNet{cc: cc}
	}

	if cr.UsingCNI() {
		if driver.IsKIC(cc.Driver) {
			klog.Infof("%q driver + %s runtime found, recommending kindnet", cc.Driver, cc.KubernetesConfig.ContainerRuntime)
			return KindNet{cc: cc}
		}
		klog.Infof("%q driver + %s runtime found, recommending bridge", cc.Driver, cc.KubernetesConfig.ContainerRuntime)
		return Bridge{cc: cc}
	}

	klog.Infof("CNI unnecessary in this configuration, recommending no CNI")
	return Disabled{cc: cc, cr: cr}
}

// manifestPath returns the path to the CNI manifest
func manifestPath() string {
	return path.Join(vmpath.GuestEphemeralDir, "cni.yaml")
}

// manifestAsset returns a copyable asset for the CNI manifest
func manifestAsset(b []byte) assets.CopyableFile {
	return assets.NewMemoryAssetTarget(b, manifestPath(), "0644")
}

// applyManifest applies a CNI manifest
func applyManifest(cc config.ClusterConfig, r Runner, f assets.CopyableFile) error {
	ctx, cancel := context.WithTimeout(context.Background(), 30*time.Second)
	defer cancel()

	kubectl := kapi.KubectlBinaryPath(cc.KubernetesConfig.KubernetesVersion)
	klog.Infof("applying CNI manifest using %s ...", kubectl)

	if err := r.Copy(f); err != nil {
		return errors.Wrapf(err, "copy")
	}

	cmd := exec.CommandContext(ctx, "sudo", kubectl, "apply", fmt.Sprintf("--kubeconfig=%s", path.Join(vmpath.GuestPersistentDir, "kubeconfig")), "-f", manifestPath())
	if rr, err := r.RunCmd(cmd); err != nil {
		return errors.Wrapf(err, "cmd: %s output: %s", rr.Command(), rr.Output())
	}

	return nil
}

// configureCNI - to avoid conflicting CNI configs, it sets:
// - for crio: 'cni_default_network' config param via cni.Network
// - for containerd and docker: kubelet's '--cni-conf-dir' flag to custom CNI Config Directory path (same used also by CNI Deployment).
// ref: https://github.com/kubernetes/minikube/issues/10984 and https://github.com/kubernetes/minikube/pull/11106
// Note: currently, this change affects only Kindnet CNI (and all multinodes using it), but it can be easily expanded to other/all CNIs if needed.
// Note2: Cilium does not need workaround as they automatically restart pods after CNI is successfully deployed.
func configureCNI(cc *config.ClusterConfig, cr *cruntime.Manager, cnm Manager) error {
	if _, kindnet := cnm.(KindNet); kindnet {
		(*cr).SetCNIConfDir(DefaultConfDir)

		// crio only needs CNI network name; hopefully others (containerd, docker and kubeadm/kubelet) will follow eventually
		if _, ok := (*cr).(*cruntime.CRIO); ok {
			(*cr).SetCNINetwork("kindnet")
			return nil
		}
<<<<<<< HEAD

		if !(*cr).UsingCNI() {
=======
		version, err := util.ParseKubernetesVersion(cc.KubernetesConfig.KubernetesVersion)
		if err != nil {
			return err
		}
		// The CNI configuration is handled by CRI in 1.24+
		if version.LT(semver.MustParse("1.24.0-alpha.2")) {
>>>>>>> 58eed153
			// for containerd and docker: auto-set custom CNI via kubelet's 'cni-conf-dir' param, if not user-specified
			eo := fmt.Sprintf("kubelet.cni-conf-dir=%s", CustomConfDir)
			if !cc.KubernetesConfig.ExtraOptions.Exists(eo) {
				klog.Infof("auto-setting extra-config to %q", eo)
				if err := cc.KubernetesConfig.ExtraOptions.Set(eo); err != nil {
					return fmt.Errorf("failed auto-setting extra-config %q: %v", eo, err)
				}
<<<<<<< HEAD
				(*cr).SetCNIConfDir(CustomConfDir)
				klog.Infof("extra-config set to %q", eo)
			} else {
				// respect user-specified custom CNI Config Directory
				(*cr).SetCNIConfDir(cc.KubernetesConfig.ExtraOptions.Get("cni-conf-dir", "kubelet"))
			}
=======
				ConfDir = CustomConfDir
				klog.Infof("extra-config set to %q", eo)
			} else {
				// respect user-specified custom CNI Config Directory
				ConfDir = cc.KubernetesConfig.ExtraOptions.Get("cni-conf-dir", "kubelet")
			}
		} else {
			ConfDir = CustomConfDir
>>>>>>> 58eed153
		}
	}
	return nil
}<|MERGE_RESOLUTION|>--- conflicted
+++ resolved
@@ -210,17 +210,13 @@
 			(*cr).SetCNINetwork("kindnet")
 			return nil
 		}
-<<<<<<< HEAD
-
-		if !(*cr).UsingCNI() {
-=======
+
 		version, err := util.ParseKubernetesVersion(cc.KubernetesConfig.KubernetesVersion)
 		if err != nil {
 			return err
 		}
 		// The CNI configuration is handled by CRI in 1.24+
-		if version.LT(semver.MustParse("1.24.0-alpha.2")) {
->>>>>>> 58eed153
+		if version.LT(semver.MustParse("1.24.0-alpha.2")) && !(*cr).UsingCNI() {
 			// for containerd and docker: auto-set custom CNI via kubelet's 'cni-conf-dir' param, if not user-specified
 			eo := fmt.Sprintf("kubelet.cni-conf-dir=%s", CustomConfDir)
 			if !cc.KubernetesConfig.ExtraOptions.Exists(eo) {
@@ -228,23 +224,14 @@
 				if err := cc.KubernetesConfig.ExtraOptions.Set(eo); err != nil {
 					return fmt.Errorf("failed auto-setting extra-config %q: %v", eo, err)
 				}
-<<<<<<< HEAD
 				(*cr).SetCNIConfDir(CustomConfDir)
 				klog.Infof("extra-config set to %q", eo)
 			} else {
 				// respect user-specified custom CNI Config Directory
 				(*cr).SetCNIConfDir(cc.KubernetesConfig.ExtraOptions.Get("cni-conf-dir", "kubelet"))
 			}
-=======
-				ConfDir = CustomConfDir
-				klog.Infof("extra-config set to %q", eo)
-			} else {
-				// respect user-specified custom CNI Config Directory
-				ConfDir = cc.KubernetesConfig.ExtraOptions.Get("cni-conf-dir", "kubelet")
-			}
 		} else {
-			ConfDir = CustomConfDir
->>>>>>> 58eed153
+			(*cr).SetCNIConfDir(CustomConfDir)
 		}
 	}
 	return nil
