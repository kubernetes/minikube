--- conflicted
+++ resolved
@@ -29,11 +29,7 @@
 	// DefaultKubernetesVersion is the default Kubernetes version
 	DefaultKubernetesVersion = "v1.18.2"
 	// NewestKubernetesVersion is the newest Kubernetes version to test against
-<<<<<<< HEAD
 	NewestKubernetesVersion = "v1.19.0-beta.0"
-=======
-	NewestKubernetesVersion = "v1.18.3-beta.0"
->>>>>>> 7cede268
 	// OldestKubernetesVersion is the oldest Kubernetes version to test against
 	OldestKubernetesVersion = "v1.12.0"
 	// DefaultClusterName is the default nane for the k8s cluster
