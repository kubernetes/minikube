--- conflicted
+++ resolved
@@ -34,17 +34,10 @@
 
 const (
 	// DefaultKubernetesVersion is the default Kubernetes version
-<<<<<<< HEAD
 	DefaultKubernetesVersion = "v1.27.2"
 	// NewestKubernetesVersion is the newest Kubernetes version to test against
 	// NOTE: You may need to update coreDNS & etcd versions in pkg/minikube/bootstrapper/images/images.go
 	NewestKubernetesVersion = "v1.27.2"
-=======
-	DefaultKubernetesVersion = "v1.27.1"
-	// NewestKubernetesVersion is the newest Kubernetes version to test against
-	// NOTE: You may need to update coreDNS & etcd versions in pkg/minikube/bootstrapper/images/images.go
-	NewestKubernetesVersion = "v1.27.1"
->>>>>>> 17d52a20
 	// OldestKubernetesVersion is the oldest Kubernetes version to test against
 	OldestKubernetesVersion = "v1.16.0"
 	// NoKubernetesVersion is the version used when users does NOT want to install kubernetes
