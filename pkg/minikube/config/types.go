/*
Copyright 2016 The Kubernetes Authors All rights reserved.

Licensed under the Apache License, Version 2.0 (the "License");
you may not use this file except in compliance with the License.
You may obtain a copy of the License at

    http://www.apache.org/licenses/LICENSE-2.0

Unless required by applicable law or agreed to in writing, software
distributed under the License is distributed on an "AS IS" BASIS,
WITHOUT WARRANTIES OR CONDITIONS OF ANY KIND, either express or implied.
See the License for the specific language governing permissions and
limitations under the License.
*/

package config

import (
	"net"

	"github.com/blang/semver"
	"k8s.io/minikube/pkg/util"
)

// Profile represents a minikube profile
type Profile struct {
	Name   string
	Status string // running, stopped
	Config *MachineConfig
}

// MachineConfig contains the parameters used to start a cluster.
type MachineConfig struct {
<<<<<<< HEAD
	Name                    string
	KeepContext             bool // used by start and profile command to or not to switch kubectl's current context
	EmbedCerts              bool // used by kubeconfig.Setup
	MinikubeISO             string
	Memory                  int
	CPUs                    int
	DiskSize                int
	VMDriver                string
	ContainerRuntime        string
	HyperkitVpnKitSock      string   // Only used by the Hyperkit driver
	HyperkitVSockPorts      []string // Only used by the Hyperkit driver
	DockerEnv               []string // Each entry is formatted as KEY=VALUE.
	InsecureRegistry        []string
	RegistryMirror          []string
	HostOnlyCIDR            string // Only used by the virtualbox driver
	HypervVirtualSwitch     string
	HypervUseExternalSwitch bool
	HypervExternalAdapter   string
	KVMNetwork              string             // Only used by the KVM driver
	KVMQemuURI              string             // Only used by kvm2
	KVMGPU                  bool               // Only used by kvm2
	KVMHidden               bool               // Only used by kvm2
	Downloader              util.ISODownloader `json:"-"`
	DockerOpt               []string           // Each entry is formatted as KEY=VALUE.
	DisableDriverMounts     bool               // Only used by virtualbox
	NFSShare                []string
	NFSSharesRoot           string
	UUID                    string // Only used by hyperkit to restore the mac address
	NoVTXCheck              bool   // Only used by virtualbox
	DNSProxy                bool   // Only used by virtualbox
	HostDNSResolver         bool   // Only used by virtualbox
	KubernetesConfig        KubernetesConfig
	HostOnlyNicType         string // Only used by virtualbox
	NatNicType              string // Only used by virtualbox
	Addons                  map[string]bool
	NodeBindPort            int32 // Only used by kic
=======
	Name                string
	KeepContext         bool // used by start and profile command to or not to switch kubectl's current context
	EmbedCerts          bool // used by kubeconfig.Setup
	MinikubeISO         string
	Memory              int
	CPUs                int
	DiskSize            int
	VMDriver            string
	HyperkitVpnKitSock  string   // Only used by the Hyperkit driver
	HyperkitVSockPorts  []string // Only used by the Hyperkit driver
	DockerEnv           []string // Each entry is formatted as KEY=VALUE.
	InsecureRegistry    []string
	RegistryMirror      []string
	HostOnlyCIDR        string // Only used by the virtualbox driver
	HypervVirtualSwitch string
	KVMNetwork          string             // Only used by the KVM driver
	KVMQemuURI          string             // Only used by kvm2
	KVMGPU              bool               // Only used by kvm2
	KVMHidden           bool               // Only used by kvm2
	Downloader          util.ISODownloader `json:"-"`
	DockerOpt           []string           // Each entry is formatted as KEY=VALUE.
	DisableDriverMounts bool               // Only used by virtualbox
	NFSShare            []string
	NFSSharesRoot       string
	UUID                string // Only used by hyperkit to restore the mac address
	NoVTXCheck          bool   // Only used by virtualbox
	DNSProxy            bool   // Only used by virtualbox
	HostDNSResolver     bool   // Only used by virtualbox
	HostOnlyNicType     string // Only used by virtualbox
	NatNicType          string // Only used by virtualbox
	KubernetesConfig    KubernetesConfig
	Nodes               []Node
	Addons              map[string]bool
>>>>>>> 86790638
}

// KubernetesConfig contains the parameters used to configure the VM Kubernetes.
type KubernetesConfig struct {
	KubernetesVersion string
	APIServerName     string
	APIServerNames    []string
	APIServerIPs      []net.IP
	DNSDomain         string
	ContainerRuntime  string
	CRISocket         string
	NetworkPlugin     string
	FeatureGates      string // https://kubernetes.io/docs/reference/command-line-tools-reference/feature-gates/
	ServiceCIDR       string // the subnet which kubernetes services will be deployed to
	ImageRepository   string
	ExtraOptions      ExtraOptionSlice

	ShouldLoadCachedImages bool
	EnableDefaultCNI       bool
}

// Node contains information about specific nodes in a cluster
type Node struct {
	Name              string
	IP                string
	Port              int
	KubernetesVersion string
	ControlPlane      bool
	Worker            bool
}

// VersionedExtraOption holds information on flags to apply to a specific range
// of versions
type VersionedExtraOption struct {
	// Special Cases:
	//
	// If LessThanOrEqual and GreaterThanOrEqual are both nil, the flag will be applied
	// to all versions
	//
	// If LessThanOrEqual == GreaterThanOrEqual, the flag will only be applied to that
	// specific version

	// The flag and component that will be set
	Option ExtraOption

	// This flag will only be applied to versions before or equal to this version
	// If it is the default value, it will have no upper bound on versions the
	// flag is applied to
	LessThanOrEqual semver.Version

	// The flag will only be applied to versions after or equal to this version
	// If it is the default value, it will have no lower bound on versions the
	// flag is applied to
	GreaterThanOrEqual semver.Version
}<|MERGE_RESOLUTION|>--- conflicted
+++ resolved
@@ -32,7 +32,6 @@
 
 // MachineConfig contains the parameters used to start a cluster.
 type MachineConfig struct {
-<<<<<<< HEAD
 	Name                    string
 	KeepContext             bool // used by start and profile command to or not to switch kubectl's current context
 	EmbedCerts              bool // used by kubeconfig.Setup
@@ -41,7 +40,6 @@
 	CPUs                    int
 	DiskSize                int
 	VMDriver                string
-	ContainerRuntime        string
 	HyperkitVpnKitSock      string   // Only used by the Hyperkit driver
 	HyperkitVSockPorts      []string // Only used by the Hyperkit driver
 	DockerEnv               []string // Each entry is formatted as KEY=VALUE.
@@ -64,46 +62,11 @@
 	NoVTXCheck              bool   // Only used by virtualbox
 	DNSProxy                bool   // Only used by virtualbox
 	HostDNSResolver         bool   // Only used by virtualbox
-	KubernetesConfig        KubernetesConfig
 	HostOnlyNicType         string // Only used by virtualbox
 	NatNicType              string // Only used by virtualbox
+	KubernetesConfig        KubernetesConfig
+	Nodes                   []Node
 	Addons                  map[string]bool
-	NodeBindPort            int32 // Only used by kic
-=======
-	Name                string
-	KeepContext         bool // used by start and profile command to or not to switch kubectl's current context
-	EmbedCerts          bool // used by kubeconfig.Setup
-	MinikubeISO         string
-	Memory              int
-	CPUs                int
-	DiskSize            int
-	VMDriver            string
-	HyperkitVpnKitSock  string   // Only used by the Hyperkit driver
-	HyperkitVSockPorts  []string // Only used by the Hyperkit driver
-	DockerEnv           []string // Each entry is formatted as KEY=VALUE.
-	InsecureRegistry    []string
-	RegistryMirror      []string
-	HostOnlyCIDR        string // Only used by the virtualbox driver
-	HypervVirtualSwitch string
-	KVMNetwork          string             // Only used by the KVM driver
-	KVMQemuURI          string             // Only used by kvm2
-	KVMGPU              bool               // Only used by kvm2
-	KVMHidden           bool               // Only used by kvm2
-	Downloader          util.ISODownloader `json:"-"`
-	DockerOpt           []string           // Each entry is formatted as KEY=VALUE.
-	DisableDriverMounts bool               // Only used by virtualbox
-	NFSShare            []string
-	NFSSharesRoot       string
-	UUID                string // Only used by hyperkit to restore the mac address
-	NoVTXCheck          bool   // Only used by virtualbox
-	DNSProxy            bool   // Only used by virtualbox
-	HostDNSResolver     bool   // Only used by virtualbox
-	HostOnlyNicType     string // Only used by virtualbox
-	NatNicType          string // Only used by virtualbox
-	KubernetesConfig    KubernetesConfig
-	Nodes               []Node
-	Addons              map[string]bool
->>>>>>> 86790638
 }
 
 // KubernetesConfig contains the parameters used to configure the VM Kubernetes.
