--- conflicted
+++ resolved
@@ -83,12 +83,8 @@
 	ListenAddress           string   // Only used by the docker and podman driver
 	Network                 string   // only used by docker driver
 	MultiNodeRequested      bool
-<<<<<<< HEAD
-	ExtraDisks              int // currently only implemented for hyperkit
-	ImageMirrorCountry      string
-=======
 	ExtraDisks              int // currently only implemented for hyperkit and kvm2
->>>>>>> 4f005bdb
+  ImageMirrorCountry      string
 }
 
 // KubernetesConfig contains the parameters used to configure the VM Kubernetes.
