--- conflicted
+++ resolved
@@ -21,11 +21,8 @@
 	"io/ioutil"
 	"os"
 	"path/filepath"
-<<<<<<< HEAD
+	"runtime"
 	"strings"
-=======
-	"runtime"
->>>>>>> 3c90f6d9
 	"time"
 
 	"github.com/docker/docker/client"
