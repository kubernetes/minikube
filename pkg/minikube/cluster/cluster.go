/*
Copyright 2016 The Kubernetes Authors All rights reserved.

Licensed under the Apache License, Version 2.0 (the "License");
you may not use this file except in compliance with the License.
You may obtain a copy of the License at

    http://www.apache.org/licenses/LICENSE-2.0

Unless required by applicable law or agreed to in writing, software
distributed under the License is distributed on an "AS IS" BASIS,
WITHOUT WARRANTIES OR CONDITIONS OF ANY KIND, either express or implied.
See the License for the specific language governing permissions and
limitations under the License.
*/

package cluster

import (
	"encoding/json"
	"flag"
	"fmt"
	"io/ioutil"
	"math"
	"net"
	"os/exec"
	"regexp"
	"strconv"
	"strings"
	"time"

	"github.com/docker/machine/libmachine"
	"github.com/docker/machine/libmachine/drivers"
	"github.com/docker/machine/libmachine/engine"
	"github.com/docker/machine/libmachine/host"
	"github.com/docker/machine/libmachine/mcnerror"
	"github.com/docker/machine/libmachine/provision"
	"github.com/docker/machine/libmachine/ssh"
	"github.com/docker/machine/libmachine/state"
	"github.com/golang/glog"
	"github.com/pkg/errors"
	"github.com/shirou/gopsutil/cpu"
	"github.com/shirou/gopsutil/disk"
	"github.com/shirou/gopsutil/mem"
	"github.com/spf13/viper"

<<<<<<< HEAD
	"k8s.io/minikube/pkg/minikube/bootstrapper"
	"k8s.io/minikube/pkg/minikube/bootstrapper/kubeadm"
=======
	"k8s.io/minikube/pkg/minikube/config"
>>>>>>> ce4b9503
	cfg "k8s.io/minikube/pkg/minikube/config"
	"k8s.io/minikube/pkg/minikube/constants"
	"k8s.io/minikube/pkg/minikube/driver"
	"k8s.io/minikube/pkg/minikube/exit"
	"k8s.io/minikube/pkg/minikube/localpath"
	"k8s.io/minikube/pkg/minikube/out"
	"k8s.io/minikube/pkg/minikube/registry"
	pkgutil "k8s.io/minikube/pkg/util"
	"k8s.io/minikube/pkg/util/retry"
)

// hostRunner is a minimal host.Host based interface for running commands
type hostRunner interface {
	RunSSHCommand(string) (string, error)
}

var (
	// The maximum the guest VM clock is allowed to be ahead and behind. This value is intentionally
	// large to allow for inaccurate methodology, but still small enough so that certificates are likely valid.
	maxClockDesyncSeconds = 2.1
)

// This init function is used to set the logtostderr variable to false so that INFO level log info does not clutter the CLI
// INFO lvl logging is displayed due to the kubernetes api calling flag.Set("logtostderr", "true") in its init()
// see: https://github.com/kubernetes/kubernetes/blob/master/pkg/kubectl/util/logs/logs.go#L32-L34
func init() {
	if err := flag.Set("logtostderr", "false"); err != nil {
		exit.WithError("unable to set logtostderr", err)
	}

	// Setting the default client to native gives much better performance.
	ssh.SetDefaultClient(ssh.Native)
}

// CacheISO downloads and caches ISO.
func CacheISO(config cfg.MachineConfig) error {
	if driver.BareMetal(config.VMDriver) {
		return nil
	}
	return config.Downloader.CacheMinikubeISOFromURL(config.MinikubeISO)
}

// StartHost starts a host VM.
func StartHost(api libmachine.API, config cfg.MachineConfig) (*host.Host, error) {
	exists, err := api.Exists(config.Name)
	if err != nil {
		return nil, errors.Wrapf(err, "exists: %s", config.Name)
	}
	if !exists {
		glog.Infoln("Machine does not exist... provisioning new machine")
		glog.Infof("Provisioning machine with config: %+v", config)
		return createHost(api, config)
	}

	glog.Infoln("Skipping create...Using existing machine configuration")

	h, err := api.Load(config.Name)
	if err != nil {
		return nil, errors.Wrap(err, "Error loading existing host. Please try running [minikube delete], then run [minikube start] again.")
	}

	if exists && config.Name == constants.DefaultMachineName {
		out.T(out.Tip, "Tip: Use 'minikube start -p <name>' to create a new cluster, or 'minikube delete' to delete this one.")
	}

	s, err := h.Driver.GetState()
	glog.Infoln("Machine state: ", s)
	if err != nil {
		return nil, errors.Wrap(err, "Error getting state for host")
	}

	if s == state.Running {
		out.T(out.Running, `Using the running {{.driver_name}} "{{.profile_name}}" VM ...`, out.V{"driver_name": config.VMDriver, "profile_name": config.Name})
	} else {
		out.T(out.Restarting, `Starting existing {{.driver_name}} VM for "{{.profile_name}}" ...`, out.V{"driver_name": config.VMDriver, "profile_name": config.Name})
		if err := h.Driver.Start(); err != nil {
			return nil, errors.Wrap(err, "start")
		}
		if err := api.Save(h); err != nil {
			return nil, errors.Wrap(err, "save")
		}
	}

	e := engineOptions(config)
	glog.Infof("engine options: %+v", e)

	out.T(out.Waiting, "Waiting for the host to be provisioned ...")
	err = configureHost(h, e)
	if err != nil {
		return nil, err
	}
	return h, nil
}

// configureHost handles any post-powerup configuration required
func configureHost(h *host.Host, e *engine.Options) error {
	start := time.Now()
	glog.Infof("configureHost: %+v", h.Driver)
	defer func() {
		glog.Infof("configureHost completed within %s", time.Since(start))
	}()

	if len(e.Env) > 0 {
		h.HostOptions.EngineOptions.Env = e.Env
		glog.Infof("Detecting provisioner ...")
		provisioner, err := provision.DetectProvisioner(h.Driver)
		if err != nil {
			return errors.Wrap(err, "detecting provisioner")
		}
		glog.Infof("Provisioning with %s: %+v", provisioner.String(), *h.HostOptions)
		if err := provisioner.Provision(*h.HostOptions.SwarmOptions, *h.HostOptions.AuthOptions, *h.HostOptions.EngineOptions); err != nil {
			return errors.Wrap(err, "provision")
		}
	}

	if driver.BareMetal(h.Driver.DriverName()) {
		glog.Infof("%s is a local driver, skipping auth/time setup", h.Driver.DriverName())
		return nil
	}
	glog.Infof("Configuring auth for driver %s ...", h.Driver.DriverName())
	if err := h.ConfigureAuth(); err != nil {
		return &retry.RetriableError{Err: errors.Wrap(err, "Error configuring auth on host")}
	}
	return ensureSyncedGuestClock(h)
}

// ensureGuestClockSync ensures that the guest system clock is relatively in-sync
func ensureSyncedGuestClock(h hostRunner) error {
	d, err := guestClockDelta(h, time.Now())
	if err != nil {
		glog.Warningf("Unable to measure system clock delta: %v", err)
		return nil
	}
	if math.Abs(d.Seconds()) < maxClockDesyncSeconds {
		glog.Infof("guest clock delta is within tolerance: %s", d)
		return nil
	}
	if err := adjustGuestClock(h, time.Now()); err != nil {
		return errors.Wrap(err, "adjusting system clock")
	}
	return nil
}

// guestClockDelta returns the approximate difference between the host and guest system clock
// NOTE: This does not currently take into account ssh latency.
func guestClockDelta(h hostRunner, local time.Time) (time.Duration, error) {
	out, err := h.RunSSHCommand("date +%s.%N")
	if err != nil {
		return 0, errors.Wrap(err, "get clock")
	}
	glog.Infof("guest clock: %s", out)
	ns := strings.Split(strings.TrimSpace(out), ".")
	secs, err := strconv.ParseInt(strings.TrimSpace(ns[0]), 10, 64)
	if err != nil {
		return 0, errors.Wrap(err, "atoi")
	}
	nsecs, err := strconv.ParseInt(strings.TrimSpace(ns[1]), 10, 64)
	if err != nil {
		return 0, errors.Wrap(err, "atoi")
	}
	// NOTE: In a synced state, remote is a few hundred ms ahead of local
	remote := time.Unix(secs, nsecs)
	d := remote.Sub(local)
	glog.Infof("Guest: %s Remote: %s (delta=%s)", remote, local, d)
	return d, nil
}

// adjustSystemClock adjusts the guest system clock to be nearer to the host system clock
func adjustGuestClock(h hostRunner, t time.Time) error {
	out, err := h.RunSSHCommand(fmt.Sprintf("sudo date -s @%d", t.Unix()))
	glog.Infof("clock set: %s (err=%v)", out, err)
	return err
}

// trySSHPowerOff runs the poweroff command on the guest VM to speed up deletion
func trySSHPowerOff(h *host.Host) error {
	s, err := h.Driver.GetState()
	if err != nil {
		glog.Warningf("unable to get state: %v", err)
		return err
	}
	if s != state.Running {
		glog.Infof("host is in state %s", s)
		return nil
	}

	out.T(out.Shutdown, `Powering off "{{.profile_name}}" via SSH ...`, out.V{"profile_name": h.Name})
	out, err := h.RunSSHCommand("sudo poweroff")
	// poweroff always results in an error, since the host disconnects.
	glog.Infof("poweroff result: out=%s, err=%v", out, err)
	return nil
}

// StopHost stops the host VM, saving state to disk.
func StopHost(api libmachine.API) error {
	machineName := viper.GetString(config.MachineProfile)
	host, err := api.Load(machineName)
	if err != nil {
		return errors.Wrapf(err, "load")
	}

	out.T(out.Stopping, `Stopping "{{.profile_name}}" in {{.driver_name}} ...`, out.V{"profile_name": machineName, "driver_name": host.DriverName})
	if host.DriverName == driver.HyperV {
		glog.Infof("As there are issues with stopping Hyper-V VMs using API, trying to shut down using SSH")
		if err := trySSHPowerOff(host); err != nil {
			return errors.Wrap(err, "ssh power off")
		}
	}

	if err := host.Stop(); err != nil {
		alreadyInStateError, ok := err.(mcnerror.ErrHostAlreadyInState)
		if ok && alreadyInStateError.State == state.Stopped {
			return nil
		}
		return &retry.RetriableError{Err: errors.Wrapf(err, "Stop: %s", machineName)}
	}
	return nil
}

// DeleteHost deletes the host VM.
func DeleteHost(api libmachine.API, machineName string) error {
	host, err := api.Load(machineName)
	if err != nil {
		return errors.Wrap(err, "load")
	}

	// Get the status of the host. Ensure that it exists before proceeding ahead.
	status, err := GetHostStatus(api, machineName)
	if err != nil {
		// Warn, but proceed
		out.WarningT("Unable to get the status of the {{.name}} cluster.", out.V{"name": machineName})
	}

	if status == state.None.String() {
		return mcnerror.ErrHostDoesNotExist{Name: host.Name}
	}

	// This is slow if SSH is not responding, but HyperV hangs otherwise, See issue #2914
	if host.Driver.DriverName() == driver.HyperV {
		if err := trySSHPowerOff(host); err != nil {
			glog.Infof("Unable to power off minikube because the host was not found.")
		}
		out.T(out.DeletingHost, "Successfully powered off Hyper-V. minikube driver -- {{.driver}}", out.V{"driver": host.Driver.DriverName()})
	}

	out.T(out.DeletingHost, `Deleting "{{.profile_name}}" in {{.driver_name}} ...`, out.V{"profile_name": machineName, "driver_name": host.DriverName})
	if err := host.Driver.Remove(); err != nil {
		return errors.Wrap(err, "host remove")
	}
	if err := api.Remove(machineName); err != nil {
		return errors.Wrap(err, "api remove")
	}
	return nil
}

// GetHostStatus gets the status of the host VM.
func GetHostStatus(api libmachine.API, machineName string) (string, error) {
	exists, err := api.Exists(machineName)
	if err != nil {
		return "", errors.Wrapf(err, "%s exists", machineName)
	}
	if !exists {
		return state.None.String(), nil
	}

	host, err := api.Load(machineName)
	if err != nil {
		return "", errors.Wrapf(err, "load")
	}

	s, err := host.Driver.GetState()
	if err != nil {
		return "", errors.Wrap(err, "state")
	}
	return s.String(), nil
}

// GetHostDriverIP gets the ip address of the current minikube cluster
func GetHostDriverIP(api libmachine.API, machineName string) (net.IP, error) {
	host, err := CheckIfHostExistsAndLoad(api, machineName)
	if err != nil {
		return nil, err
	}

	ipStr, err := host.Driver.GetIP()
	if err != nil {
		return nil, errors.Wrap(err, "getting IP")
	}
	ip := net.ParseIP(ipStr)
	if ip == nil {
		return nil, fmt.Errorf("parsing IP: %s", ipStr)
	}
	return ip, nil
}

func engineOptions(config cfg.MachineConfig) *engine.Options {
	o := engine.Options{
		Env:              config.DockerEnv,
		InsecureRegistry: append([]string{pkgutil.DefaultServiceCIDR}, config.InsecureRegistry...),
		RegistryMirror:   config.RegistryMirror,
		ArbitraryFlags:   config.DockerOpt,
		InstallURL:       drivers.DefaultEngineInstallURL,
	}
	return &o
}

type hostInfo struct {
	Memory   int
	CPUs     int
	DiskSize int
}

func megs(bytes uint64) int {
	return int(bytes / 1024 / 1024)
}

func getHostInfo() (*hostInfo, error) {
	i, err := cpu.Info()
	if err != nil {
		glog.Warningf("Unable to get CPU info: %v", err)
		return nil, err
	}
	v, err := mem.VirtualMemory()
	if err != nil {
		glog.Warningf("Unable to get mem info: %v", err)
		return nil, err
	}
	d, err := disk.Usage("/")
	if err != nil {
		glog.Warningf("Unable to get disk info: %v", err)
		return nil, err
	}

	var info hostInfo
	info.CPUs = len(i)
	info.Memory = megs(v.Total)
	info.DiskSize = megs(d.Total)
	return &info, nil
}

// showLocalOsRelease shows systemd information about the current linux distribution, on the local host
func showLocalOsRelease() {
	osReleaseOut, err := ioutil.ReadFile("/etc/os-release")
	if err != nil {
		glog.Errorf("ReadFile: %v", err)
		return
	}

	osReleaseInfo, err := provision.NewOsRelease(osReleaseOut)
	if err != nil {
		glog.Errorf("NewOsRelease: %v", err)
		return
	}

	out.T(out.Provisioner, "OS release is {{.pretty_name}}", out.V{"pretty_name": osReleaseInfo.PrettyName})
}

// showRemoteOsRelease shows systemd information about the current linux distribution, on the remote VM
func showRemoteOsRelease(driver drivers.Driver) {
	provisioner, err := provision.DetectProvisioner(driver)
	if err != nil {
		glog.Errorf("DetectProvisioner: %v", err)
		return
	}

	osReleaseInfo, err := provisioner.GetOsReleaseInfo()
	if err != nil {
		glog.Errorf("GetOsReleaseInfo: %v", err)
		return
	}

	glog.Infof("Provisioned with %s", osReleaseInfo.PrettyName)
}

func createHost(api libmachine.API, config cfg.MachineConfig) (*host.Host, error) {
	if config.VMDriver == driver.VMwareFusion && viper.GetBool(cfg.ShowDriverDeprecationNotification) {
		out.WarningT(`The vmwarefusion driver is deprecated and support for it will be removed in a future release.
			Please consider switching to the new vmware unified driver, which is intended to replace the vmwarefusion driver.
			See https://minikube.sigs.k8s.io/docs/reference/drivers/vmware/ for more information.
			To disable this message, run [minikube config set ShowDriverDeprecationNotification false]`)
	}
	if driver.BareMetal(config.VMDriver) {
		info, err := getHostInfo()
		if err == nil {
			out.T(out.StartingNone, "Running on localhost (CPUs={{.number_of_cpus}}, Memory={{.memory_size}}MB, Disk={{.disk_size}}MB) ...", out.V{"number_of_cpus": info.CPUs, "memory_size": info.Memory, "disk_size": info.DiskSize})
		}
	} else if driver.IsKIC(config.VMDriver) {
		info, err := getHostInfo() // TODO medyagh: get docker-machine info for non linux
		if err == nil {
			out.T(out.StartingVM, "Creating Kubernetes in {{.driver_name}} container with (CPUs={{.number_of_cpus}}), Memory={{.memory_size}}MB ({{.host_memory_size}}MB available) ...", out.V{"driver_name": config.VMDriver, "number_of_cpus": config.CPUs, "number_of_host_cpus": info.CPUs, "memory_size": config.Memory, "host_memory_size": info.Memory})
		}
	} else {
		out.T(out.StartingVM, "Creating {{.driver_name}} VM (CPUs={{.number_of_cpus}}, Memory={{.memory_size}}MB, Disk={{.disk_size}}MB) ...", out.V{"driver_name": config.VMDriver, "number_of_cpus": config.CPUs, "memory_size": config.Memory, "disk_size": config.DiskSize})
	}
	def := registry.Driver(config.VMDriver)
	if def.Empty() {
		return nil, fmt.Errorf("unsupported/missing driver: %s", config.VMDriver)
	}
	dd := def.Config(config)
	data, err := json.Marshal(dd)
	if err != nil {
		return nil, errors.Wrap(err, "marshal")
	}

	h, err := api.NewHost(config.VMDriver, data)
	if err != nil {
		return nil, errors.Wrap(err, "new host")
	}

	h.HostOptions.AuthOptions.CertDir = localpath.MiniPath()
	h.HostOptions.AuthOptions.StorePath = localpath.MiniPath()
	h.HostOptions.EngineOptions = engineOptions(config)

	if err := api.Create(h); err != nil {
		// Wait for all the logs to reach the client
		time.Sleep(2 * time.Second)
		return nil, errors.Wrap(err, "create")
	}

	if driver.BareMetal(config.VMDriver) {
		showLocalOsRelease()
	} else if !driver.BareMetal(config.VMDriver) && !driver.IsKIC(config.VMDriver) {
		showRemoteOsRelease(h.Driver)
		// Ensure that even new VM's have proper time synchronization up front
		// It's 2019, and I can't believe I am still dealing with time desync as a problem.
		if err := ensureSyncedGuestClock(h); err != nil {
			return h, err
		}
	} // TODO:medyagh add show-os release for kic

	if err := api.Save(h); err != nil {
		return nil, errors.Wrap(err, "save")
	}
	return h, nil
}

// GetHostDockerEnv gets the necessary docker env variables to allow the use of docker through minikube's vm
func GetHostDockerEnv(api libmachine.API) (map[string]string, error) {
	host, err := CheckIfHostExistsAndLoad(api, viper.GetString(config.MachineProfile))
	if err != nil {
		return nil, errors.Wrap(err, "Error checking that api exists and loading it")
	}
	ip, err := host.Driver.GetIP()
	if err != nil {
		return nil, errors.Wrap(err, "Error getting ip from host")
	}

	tcpPrefix := "tcp://"
	port := "2376"

	envMap := map[string]string{
		"DOCKER_TLS_VERIFY": "1",
		"DOCKER_HOST":       tcpPrefix + net.JoinHostPort(ip, port),
		"DOCKER_CERT_PATH":  localpath.MakeMiniPath("certs"),
	}
	return envMap, nil
}

// GetVMHostIP gets the ip address to be used for mapping host -> VM and VM -> host
func GetVMHostIP(host *host.Host) (net.IP, error) {
	switch host.DriverName {
	case driver.KVM2:
		return net.ParseIP("192.168.39.1"), nil
	case driver.HyperV:
		re := regexp.MustCompile(`"VSwitch": "(.*?)",`)
		// TODO(aprindle) Change this to deserialize the driver instead
		hypervVirtualSwitch := re.FindStringSubmatch(string(host.RawDriver))[1]
		ip, err := getIPForInterface(fmt.Sprintf("vEthernet (%s)", hypervVirtualSwitch))
		if err != nil {
			return []byte{}, errors.Wrap(err, fmt.Sprintf("ip for interface (%s)", hypervVirtualSwitch))
		}
		return ip, nil
	case driver.VirtualBox:
		out, err := exec.Command(driver.VBoxManagePath(), "showvminfo", host.Name, "--machinereadable").Output()
		if err != nil {
			return []byte{}, errors.Wrap(err, "vboxmanage")
		}
		re := regexp.MustCompile(`hostonlyadapter2="(.*?)"`)
		iface := re.FindStringSubmatch(string(out))[1]
		ip, err := getIPForInterface(iface)
		if err != nil {
			return []byte{}, errors.Wrap(err, "Error getting VM/Host IP address")
		}
		return ip, nil
	case driver.HyperKit:
		return net.ParseIP("192.168.64.1"), nil
	case driver.VMware:
		vmIPString, err := host.Driver.GetIP()
		if err != nil {
			return []byte{}, errors.Wrap(err, "Error getting VM IP address")
		}
		vmIP := net.ParseIP(vmIPString).To4()
		if vmIP == nil {
			return []byte{}, errors.Wrap(err, "Error converting VM IP address to IPv4 address")
		}
		return net.IPv4(vmIP[0], vmIP[1], vmIP[2], byte(1)), nil
	default:
		return []byte{}, errors.New("Error, attempted to get host ip address for unsupported driver")
	}
}

// Based on code from http://stackoverflow.com/questions/23529663/how-to-get-all-addresses-and-masks-from-local-interfaces-in-go
func getIPForInterface(name string) (net.IP, error) {
	i, _ := net.InterfaceByName(name)
	addrs, _ := i.Addrs()
	for _, a := range addrs {
		if ipnet, ok := a.(*net.IPNet); ok {
			if ip := ipnet.IP.To4(); ip != nil {
				return ip, nil
			}
		}
	}
	return nil, errors.Errorf("Error finding IPV4 address for %s", name)
}

// CheckIfHostExistsAndLoad checks if a host exists, and loads it if it does
func CheckIfHostExistsAndLoad(api libmachine.API, machineName string) (*host.Host, error) {
	exists, err := api.Exists(machineName)
	if err != nil {
		return nil, errors.Wrapf(err, "Error checking that machine exists: %s", machineName)
	}
	if !exists {
		return nil, errors.Errorf("Machine does not exist for api.Exists(%s)", machineName)
	}

	host, err := api.Load(machineName)
	if err != nil {
		return nil, errors.Wrapf(err, "Error loading store for: %s", machineName)
	}
	return host, nil
}

// CreateSSHShell creates a new SSH shell / client
func CreateSSHShell(api libmachine.API, args []string) error {
	machineName := viper.GetString(config.MachineProfile)
	host, err := CheckIfHostExistsAndLoad(api, machineName)
	if err != nil {
		return errors.Wrap(err, "host exists and load")
	}

	currentState, err := host.Driver.GetState()
	if err != nil {
		return errors.Wrap(err, "state")
	}

	if currentState != state.Running {
		return errors.Errorf("%q is not running", machineName)
	}

	client, err := host.CreateSSHClient()
	if err != nil {
		return errors.Wrap(err, "Creating ssh client")
	}
	return client.Shell(args...)
}

// IsMinikubeRunning checks that minikube has a status available and that
// the status is `Running`
func IsMinikubeRunning(api libmachine.API) bool {
	s, err := GetHostStatus(api, viper.GetString(config.MachineProfile))
	if err != nil {
		return false
	}
	if s != state.Running.String() {
		return false
	}
	return true
}

// Bootstrapper returns a new bootstrapper for the cluster
func Bootstrapper(api libmachine.API, bootstrapperName string) (bootstrapper.Bootstrapper, error) {
	var b bootstrapper.Bootstrapper
	var err error
	switch bootstrapperName {
	case bootstrapper.BootstrapperTypeKubeadm:
		b, err = kubeadm.NewKubeadmBootstrapper(api)
		if err != nil {
			return nil, errors.Wrap(err, "getting kubeadm bootstrapper")
		}
	default:
		return nil, fmt.Errorf("unknown bootstrapper: %s", bootstrapperName)
	}

	return b, nil
}

func UninstallKubernetes(api libmachine.API, kc cfg.KubernetesConfig, bsName string) error {
	out.T(out.Resetting, "Uninstalling Kubernetes {{.kubernetes_version}} using {{.bootstrapper_name}} ...", out.V{"kubernetes_version": kc.KubernetesVersion, "bootstrapper_name": bsName})
	clusterBootstrapper, err := Bootstrapper(api, bsName)
	if err != nil {
		return fmt.Errorf("unable to get bootstrapper: %v", err)
	} else if err = clusterBootstrapper.DeleteCluster(kc); err != nil {
		return fmt.Errorf("failed to delete cluster: %v", err)
	}
	return nil
}<|MERGE_RESOLUTION|>--- conflicted
+++ resolved
@@ -21,6 +21,7 @@
 	"flag"
 	"fmt"
 	"io/ioutil"
+	"k8s.io/minikube/pkg/minikube/bootstrapper/kicbs"
 	"math"
 	"net"
 	"os/exec"
@@ -44,12 +45,8 @@
 	"github.com/shirou/gopsutil/mem"
 	"github.com/spf13/viper"
 
-<<<<<<< HEAD
 	"k8s.io/minikube/pkg/minikube/bootstrapper"
 	"k8s.io/minikube/pkg/minikube/bootstrapper/kubeadm"
-=======
-	"k8s.io/minikube/pkg/minikube/config"
->>>>>>> ce4b9503
 	cfg "k8s.io/minikube/pkg/minikube/config"
 	"k8s.io/minikube/pkg/minikube/constants"
 	"k8s.io/minikube/pkg/minikube/driver"
@@ -245,7 +242,7 @@
 
 // StopHost stops the host VM, saving state to disk.
 func StopHost(api libmachine.API) error {
-	machineName := viper.GetString(config.MachineProfile)
+	machineName := viper.GetString(cfg.MachineProfile)
 	host, err := api.Load(machineName)
 	if err != nil {
 		return errors.Wrapf(err, "load")
@@ -624,11 +621,17 @@
 	var b bootstrapper.Bootstrapper
 	var err error
 	switch bootstrapperName {
-	case bootstrapper.BootstrapperTypeKubeadm:
-		b, err = kubeadm.NewKubeadmBootstrapper(api)
+	case bootstrapper.Kubeadm:
+		b, err = kubeadm.NewBootstrapper(api)
 		if err != nil {
-			return nil, errors.Wrap(err, "getting kubeadm bootstrapper")
-		}
+			return nil, errors.Wrap(err, "getting a new kubeadm bootstrapper")
+		}
+	case bootstrapper.KIC:
+		b, err = kicbs.NewBootstrapper(api)
+		if err != nil {
+			return nil, errors.Wrap(err, "getting a new kic bootstrapper")
+		}
+
 	default:
 		return nil, fmt.Errorf("unknown bootstrapper: %s", bootstrapperName)
 	}
