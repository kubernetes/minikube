/*
Copyright 2020 The Kubernetes Authors All rights reserved.

Licensed under the Apache License, Version 2.0 (the "License");
you may not use this file except in compliance with the License.
You may obtain a copy of the License at

    http://www.apache.org/licenses/LICENSE-2.0

Unless required by applicable law or agreed to in writing, software
distributed under the License is distributed on an "AS IS" BASIS,
WITHOUT WARRANTIES OR CONDITIONS OF ANY KIND, either express or implied.
See the License for the specific language governing permissions and
limitations under the License.
*/

package reason

import (
	"fmt"

	"k8s.io/minikube/pkg/minikube/style"
	"k8s.io/minikube/pkg/minikube/translate"
)

const issueBase = "https://github.com/kubernetes/minikube/issues"

// Kind describes reason metadata
type Kind struct {
	// ID is an unique and stable string describing a reason
	ID string
	// ExitCode to be used (defaults to 1)
	ExitCode int
	// Style is what emoji prefix to use for this reason
	Style style.Enum

	// Advice is actionable text that the user should follow
	Advice string
	// URL is a reference URL for more information
	URL string
	// Issues are a list of related issues to this issue
	Issues []int
	// Show the new issue link
	NewIssueLink bool
	// Do not attempt to match this reason to a specific known issue
	NoMatch bool
}

// IssueURLs returns URLs for issues
func (k *Kind) IssueURLs() []string {
	is := []string{}
	for _, i := range k.Issues {
		is = append(is, fmt.Sprintf("%s/%d", issueBase, i))
	}
	return is
}

// Sections are ordered roughly by stack dependencies
var (
	// minikube could not find a patch for the provided major.minor version
	PatchNotFound = Kind{ID: "MK_PATCH_NOT_FOUND", ExitCode: ExProgramUsage,
		Advice: translate.T("Specify --kubernetes-version in v<major>.<minor.<build> form. example: 'v1.1.14'"),
	}

	// minikube has been passed an incorrect parameter
	Usage = Kind{ID: "MK_USAGE", ExitCode: ExProgramUsage}
	// minikube has no current cluster running
	UsageNoProfileRunning = Kind{ID: "MK_USAGE_NO_PROFILE", ExitCode: ExProgramUsage,
		Advice: translate.T(`You can create one using 'minikube start'.
		`),
		Style: style.Caching,
	}
	// minikube was interrupted by an OS signal
	Interrupted = Kind{ID: "MK_INTERRUPTED", ExitCode: ExProgramConflict}

	// user attempted to run a Windows executable (.exe) inside of WSL rather than using the Linux binary
	WrongBinaryWSL = Kind{ID: "MK_WRONG_BINARY_WSL", ExitCode: ExProgramUnsupported}

	// this feature is unimplemented for whatever reason
	Unimplemented = Kind{ID: "MK_UNIMPLEMENTED", ExitCode: ExProgramUnsupported}

	// minikube failed to create a new Docker Machine api client
	NewAPIClient = Kind{ID: "MK_NEW_APICLIENT", ExitCode: ExProgramError}
	// minikube could not disable an addon, e.g. dashboard addon
	InternalAddonDisable = Kind{ID: "MK_ADDON_DISABLE", ExitCode: ExProgramError}
	// minikube could not enable an addon, e.g. dashboard addon
	InternalAddonEnable = Kind{ID: "MK_ADDON_ENABLE", ExitCode: ExProgramError}
	// minikube could not enable an addon on a paused cluster
	InternalAddonEnablePaused = Kind{ID: "MK_ADDON_ENABLE_PAUSED", ExitCode: ExProgramConflict}
	// minikube could not disable an addon on a paused cluster
	InternalAddonDisablePaused = Kind{ID: "MK_ADDON_DISABLE_PAUSED", ExitCode: ExProgramConflict}

	// minikube failed to update internal configuration, such as the cached images config map
	InternalAddConfig = Kind{ID: "MK_ADD_CONFIG", ExitCode: ExProgramError}
	// minikube failed to create a cluster bootstrapper
	InternalBootstrapper = Kind{ID: "MK_BOOTSTRAPPER", ExitCode: ExProgramError}
	// minikube failed to list cached images
	InternalCacheList = Kind{ID: "MK_CACHE_LIST", ExitCode: ExProgramError}
	// minkube failed to cache and load cached images
	InternalCacheLoad = Kind{ID: "MK_CACHE_LOAD", ExitCode: ExProgramError}
	// minikube failed to load a Docker Machine CommandRunner
	InternalCommandRunner = Kind{ID: "MK_COMMAND_RUNNER", ExitCode: ExProgramError}
	// minikube failed to start nerdctld
	StartNerdctld = Kind{ID: "MK_START_NERDCTLD", ExitCode: ExProgramError}
	// minikube failed to generate shell command completion for a supported shell
	InternalCompletion = Kind{ID: "MK_COMPLETION", ExitCode: ExProgramError}
	// minikube failed to set an internal config value
	InternalConfigSet = Kind{ID: "MK_CONFIG_SET", ExitCode: ExProgramError}
	// minikube failed to unset an internal config value
	InternalConfigUnset = Kind{ID: "MK_CONFIG_UNSET", ExitCode: ExProgramError}
	// minikube failed to view current config values
	InternalConfigView = Kind{ID: "MK_CONFIG_VIEW", ExitCode: ExProgramError}
	// minikube failed to delete an internal configuration, such as a cached image
	InternalDelConfig = Kind{ID: "MK_DEL_CONFIG", ExitCode: ExProgramError}
	// minikube failed to generate script to activate minikube docker-env
	InternalDockerScript = Kind{ID: "MK_DOCKER_SCRIPT", ExitCode: ExProgramError}
	// an error occurred when viper attempted to bind flags to configuration
	InternalBindFlags = Kind{ID: "MK_BIND_FLAGS", ExitCode: ExProgramError}
	// minkube was passed an invalid format string in the --format flag
	InternalFormatUsage = Kind{ID: "MK_FORMAT_USAGE", ExitCode: ExProgramError}
	// minikube failed to auto-generate markdown-based documentation in the specified folder
	InternalGenerateDocs = Kind{ID: "MK_GENERATE_DOCS", ExitCode: ExProgramError}
	// minikube failed to marshal a JSON object
	InternalJSONMarshal = Kind{ID: "MK_JSON_MARSHAL", ExitCode: ExProgramError}
	// minikube failed to create a Kubernetes client set which is necessary for querying the Kubernetes API
	InternalKubernetesClient = Kind{ID: "MK_K8S_CLIENT", ExitCode: ExControlPlaneUnavailable}
	// minikube failed to list some configuration data
	InternalListConfig = Kind{ID: "MK_LIST_CONFIG", ExitCode: ExProgramError}
	// minikube failed to follow or watch minikube logs
	InternalLogFollow = Kind{ID: "MK_LOG_FOLLOW", ExitCode: ExProgramError}
	// minikube failed to create an appropriate new runtime based on the driver in use
	InternalNewRuntime = Kind{ID: "MK_NEW_RUNTIME", ExitCode: ExProgramError}
	// minikube was passed an invalid value for the --output command line flag
	InternalOutputUsage = Kind{ID: "MK_OUTPUT_USAGE", ExitCode: ExProgramError}
	// minikube could not configure the runtime in use, or the runtime failed
	InternalRuntime = Kind{ID: "MK_RUNTIME", ExitCode: ExProgramError}
	// minikube was passed a reserved keyword as a profile name, which is not allowed
	InternalReservedProfile = Kind{ID: "MK_RESERVED_PROFILE", ExitCode: ExProgramConflict}
	// minkube failed to generate script to set or unset minikube-env
	InternalEnvScript = Kind{ID: "MK_ENV_SCRIPT", ExitCode: ExProgramError}
	// minikube failed to detect the shell in use
	InternalShellDetect = Kind{ID: "MK_SHELL_DETECT", ExitCode: ExProgramError}
	// minikube failed to output JSON-formatted minikube status
	InternalStatusJSON = Kind{ID: "MK_STATUS_JSON", ExitCode: ExProgramError}
	// minikube failed to output minikube status text
	InternalStatusText = Kind{ID: "MK_STATUS_TEXT", ExitCode: ExProgramError}
	// minikube failed to execute (i.e. fill in values for) a view template for displaying current config
	InternalViewExec = Kind{ID: "MK_VIEW_EXEC", ExitCode: ExProgramError}
	// minikube failed to create view template for displaying current config
	InternalViewTmpl = Kind{ID: "MK_VIEW_TMPL", ExitCode: ExProgramError}
	// minikube failed to marshal a YAML object
	InternalYamlMarshal = Kind{ID: "MK_YAML_MARSHAL", ExitCode: ExProgramError}
	// minikube could not locate credentials needed to utilize an appropriate service, e.g. GCP
	InternalCredsNotFound = Kind{ID: "MK_CREDENTIALS_NOT_FOUND", ExitCode: ExProgramNotFound, Style: style.Shrug}
	// minikube was passed service credentials when they were not needed, such as when using the GCP Auth addon when running in GCE
	InternalCredsNotNeeded = Kind{ID: "MK_CREDENTIALS_NOT_NEEDED", ExitCode: ExProgramNotFound, Style: style.Shrug}
	// minikube found an invalid semver string for kubernetes in the minikube constants
	InternalSemverParse = Kind{ID: "MK_SEMVER_PARSE", ExitCode: ExProgramError}
	// minikube was unable to daemonize the minikube process
	DaemonizeError = Kind{ID: "MK_DAEMONIZE", ExitCode: ExProgramError}

	// insufficient cores available for use by minikube and kubernetes
	RsrcInsufficientCores = Kind{ID: "RSRC_INSUFFICIENT_CORES", ExitCode: ExInsufficientCores, Style: style.UnmetRequirement}
	// insufficient cores available for use by Docker Desktop on Mac
	RsrcInsufficientDarwinDockerCores = Kind{
		ID:       "RSRC_DOCKER_CORES",
		ExitCode: ExInsufficientCores,
		Advice: translate.T(`1. Click on "Docker for Desktop" menu icon
			2. Click "Preferences"
			3. Click "Resources"
			4. Increase "CPUs" slider bar to 2 or higher
			5. Click "Apply & Restart"`),
		Style: style.UnmetRequirement,
		URL:   "https://docs.docker.com/docker-for-mac/#resources",
	}

	// insufficient cores available for use by Docker Desktop on Windows
	RsrcInsufficientWindowsDockerCores = Kind{
		ID:       "RSRC_DOCKER_CORES",
		ExitCode: ExInsufficientCores,
		Advice: translate.T(`1. Open the "Docker Desktop" menu by clicking the Docker icon in the system tray
		2. Click "Settings"
		3. Click "Resources"
		4. Increase "CPUs" slider bar to 2 or higher
		5. Click "Apply & Restart"`),
		URL:   "https://docs.docker.com/docker-for-windows/#resources",
		Style: style.UnmetRequirement,
	}

	// insufficient memory (less than the recommended minimum) allocated to minikube
	RsrcInsufficientReqMemory = Kind{ID: "RSRC_INSUFFICIENT_REQ_MEMORY", ExitCode: ExInsufficientMemory, Style: style.UnmetRequirement}
	// insufficient memory (less than the recommended minimum) available on the system running minikube
	RsrcInsufficientSysMemory = Kind{ID: "RSRC_INSUFFICIENT_SYS_MEMORY", ExitCode: ExInsufficientMemory, Style: style.UnmetRequirement}
	// insufficient memory available for the driver in use by minikube
	RsrcInsufficientContainerMemory = Kind{ID: "RSRC_INSUFFICIENT_CONTAINER_MEMORY", ExitCode: ExInsufficientMemory, Style: style.UnmetRequirement}
	// insufficient memory available to Docker Desktop on Windows
	RsrcInsufficientWindowsDockerMemory = Kind{
		ID:       "RSRC_DOCKER_MEMORY",
		ExitCode: ExInsufficientMemory,
		Advice: translate.T(`1. Open the "Docker Desktop" menu by clicking the Docker icon in the system tray
		2. Click "Settings"
		3. Click "Resources"
		4. Increase "Memory" slider bar to {{.recommend}} or higher
		5. Click "Apply & Restart"`),
		URL:   "https://docs.docker.com/docker-for-windows/#resources",
		Style: style.UnmetRequirement,
	}
	// insufficient memory available to Docker Desktop on Mac
	RsrcInsufficientDarwinDockerMemory = Kind{
		ID:       "RSRC_DOCKER_MEMORY",
		ExitCode: ExInsufficientMemory,
		Advice: translate.T(`1. Click on "Docker for Desktop" menu icon
			2. Click "Preferences"
			3. Click "Resources"
			4. Increase "Memory" slider bar to {{.recommend}} or higher
			5. Click "Apply & Restart"`),
		Style: style.UnmetRequirement,
		URL:   "https://docs.docker.com/docker-for-mac/#resources",
	}
	// invalid memory value for Hyper-V
	RsrcInvalidHyperVMemory = Kind{
		ID:       "RSRC_INVALID_HYPERV_MEMORY",
		ExitCode: ExResourceError,
		Style:    style.UnmetRequirement,
	}

	// insufficient disk storage available to the docker driver
	RsrcInsufficientDockerStorage = Kind{
		ID:       "RSRC_DOCKER_STORAGE",
		ExitCode: ExInsufficientStorage,
		Advice: translate.T(`Try one or more of the following to free up space on the device:

			1. Run "docker system prune" to remove unused Docker data (optionally with "-a")
			2. Increase the storage allocated to Docker for Desktop by clicking on:
				Docker icon > Preferences > Resources > Disk Image Size
			3. Run "minikube ssh -- docker system prune" if using the Docker container runtime`),
		Issues: []int{9024},
	}
	// insufficient disk storage available to the podman driver
	RsrcInsufficientPodmanStorage = Kind{
		ID:       "RSRC_PODMAN_STORAGE",
		ExitCode: ExInsufficientStorage,
		Advice: translate.T(`Try one or more of the following to free up space on the device:

			1. Run "sudo podman system prune" to remove unused podman data
			2. Run "minikube ssh -- docker system prune" if using the Docker container runtime`),
		Issues: []int{9024},
	}

	// insufficient disk storage available for running minikube and kubernetes
	RsrcInsufficientStorage = Kind{ID: "RSRC_INSUFFICIENT_STORAGE", ExitCode: ExInsufficientStorage, Style: style.UnmetRequirement}

	// minikube could not create the minikube directory
	HostHomeMkdir = Kind{ID: "HOST_HOME_MKDIR", ExitCode: ExHostPermission}
	// minikube could not change permissions for the minikube directory
	HostHomeChown = Kind{ID: "HOST_HOME_CHOWN", ExitCode: ExHostPermission}
	// minikube failed to open the host browser, such as when running minikube dashboard
	HostBrowser = Kind{ID: "HOST_BROWSER", ExitCode: ExHostError}
	// minikube failed to load cluster config from the host for the profile in use
	HostConfigLoad = Kind{ID: "HOST_CONFIG_LOAD", ExitCode: ExHostConfig}
	// the current user has insufficient permissions to create the minikube profile directory
	HostHomePermission = Kind{
		ID:       "HOST_HOME_PERMISSION",
		ExitCode: ExHostPermission,
		Advice:   translate.T("Your user lacks permissions to the minikube profile directory. Run: 'sudo chown -R $USER $HOME/.minikube; chmod -R u+wrx $HOME/.minikube' to fix"),
		Issues:   []int{9165},
	}

	// minikube failed to determine current user
	HostCurrentUser = Kind{ID: "HOST_CURRENT_USER", ExitCode: ExHostConfig}
	// minikube failed to delete cached images from host
	HostDelCache = Kind{ID: "HOST_DEL_CACHE", ExitCode: ExHostError}
	// minikube failed to kill a mount process
	HostKillMountProc = Kind{ID: "HOST_KILL_MOUNT_PROC", ExitCode: ExHostError}
	// minikube failed to update host Kubernetes resources config
	HostKubeconfigUpdate = Kind{ID: "HOST_KUBECONFIG_UPDATE", ExitCode: ExHostConfig}
	// minikube failed to delete Kubernetes config from context for a given profile
	HostKubeconfigDeleteCtx = Kind{ID: "HOST_KUBECONFIG_DELETE_CTX", ExitCode: ExHostConfig}
	// minikube failed to launch a kubectl proxy
	HostKubectlProxy = Kind{ID: "HOST_KUBECTL_PROXY", ExitCode: ExHostError}
	// minikube failed to write mount pid
	HostMountPid = Kind{ID: "HOST_MOUNT_PID", ExitCode: ExHostError}
	// minikube was passed a path to a host directory that does not exist
	HostPathMissing = Kind{ID: "HOST_PATH_MISSING", ExitCode: ExHostNotFound}
	// minikube failed to access info for a directory path
	HostPathStat = Kind{ID: "HOST_PATH_STAT", ExitCode: ExHostError}
	// minikube failed to purge minikube config directories
	HostPurge = Kind{ID: "HOST_PURGE", ExitCode: ExHostError}
	// minikube failed to persist profile config
	HostSaveProfile = Kind{ID: "HOST_SAVE_PROFILE", ExitCode: ExHostConfig}
	// Host doesn't support 9p
	HostUnsupported = Kind{ID: "HOST_UNSUPPORTED", ExitCode: ExHostUnsupported}

	// minikube could not find a provider for the selected driver
	ProviderNotFound = Kind{ID: "PROVIDER_NOT_FOUND", ExitCode: ExProviderNotFound}
	// the host does not support or is improperly configured to support a provider for the selected driver
	ProviderUnavailable = Kind{ID: "PROVIDER_UNAVAILABLE", ExitCode: ExProviderNotFound, Style: style.Shrug}

	// minikube failed to access the driver control plane or API endpoint
	DrvCPEndpoint = Kind{ID: "DRV_CP_ENDPOINT",
		Advice: translate.T(`Recreate the cluster by running:
		minikube delete {{.profileArg}}
		minikube start {{.profileArg}}`),
		ExitCode: ExDriverError,
		Style:    style.Failure,
	}
	// minikube failed to bind container ports to host ports
	DrvPortForward = Kind{ID: "DRV_PORT_FORWARD", ExitCode: ExDriverError}
	// the driver is currently not supported by minikube
	DrvUnsupported = Kind{ID: "DRV_UNSUPPORTED", ExitCode: ExDriverUnsupported}
	// the driver in use does not support multi-node clusters
	DrvUnsupportedMulti = Kind{ID: "DRV_UNSUPPORTED_MULTINODE", ExitCode: ExDriverConflict}
	// the specified driver is not supported on the host OS
	DrvUnsupportedOS = Kind{ID: "DRV_UNSUPPORTED_OS", ExitCode: ExDriverUnsupported}
	// the driver in use does not support the selected profile or multiple profiles
	DrvUnsupportedProfile = Kind{ID: "DRV_UNSUPPORTED_PROFILE", ExitCode: ExDriverUnsupported}
	// minikube failed to locate specified driver
	DrvNotFound = Kind{ID: "DRV_NOT_FOUND", ExitCode: ExDriverNotFound}
	// minikube could not find a valid driver
	DrvNotDetected = Kind{ID: "DRV_NOT_DETECTED", ExitCode: ExDriverNotFound}
	// minikube found drivers but none were ready to use
	DrvNotHealthy = Kind{ID: "DRV_NOT_HEALTHY", ExitCode: ExDriverNotFound}
	// minikube found the docker driver but the docker service was not running
	DrvDockerNotRunning = Kind{ID: "DRV_DOCKER_NOT_RUNNING", ExitCode: ExDriverNotFound}
	// the driver in use is being run as root
	DrvAsRoot = Kind{ID: "DRV_AS_ROOT", ExitCode: ExDriverPermission}
	// the specified driver needs to be run as root
	DrvNeedsRoot = Kind{ID: "DRV_NEEDS_ROOT", ExitCode: ExDriverPermission}

	// minikube failed to load cached images
	GuestCacheLoad = Kind{ID: "GUEST_CACHE_LOAD", ExitCode: ExGuestError}
	// minikube failed to setup certificates
	GuestCert = Kind{ID: "GUEST_CERT", ExitCode: ExGuestError}
	// minikube failed to access the control plane
	GuestCpConfig = Kind{ID: "GUEST_CP_CONFIG", ExitCode: ExGuestConfig}
	// minikube failed to properly delete a resource, such as a profile
	GuestDeletion = Kind{ID: "GUEST_DELETION", ExitCode: ExGuestError}
	// minikube failed to list images on the machine
	GuestImageList = Kind{ID: "GUEST_IMAGE_LIST", ExitCode: ExGuestError}
	// minikube failed to pull or load an image
	GuestImageLoad = Kind{ID: "GUEST_IMAGE_LOAD", ExitCode: ExGuestError}
	// minikube failed to remove an image
	GuestImageRemove = Kind{ID: "GUEST_IMAGE_REMOVE", ExitCode: ExGuestError}
	// minikube failed to pull an image
	GuestImagePull = Kind{ID: "GUEST_IMAGE_PULL", ExitCode: ExGuestError}
	// minikube failed to build an image
	GuestImageBuild = Kind{ID: "GUEST_IMAGE_BUILD", ExitCode: ExGuestError}
	// minikube failed to push or save an image
	GuestImageSave = Kind{ID: "GUEST_IMAGE_SAVE", ExitCode: ExGuestError}
	// minikube failed to push an image
	GuestImagePush = Kind{ID: "GUEST_IMAGE_PUSH", ExitCode: ExGuestError}
	// minikube failed to tag an image
	GuestImageTag = Kind{ID: "GUEST_IMAGE_TAG", ExitCode: ExGuestError}
	// minikube failed to load host
	GuestLoadHost = Kind{ID: "GUEST_LOAD_HOST", ExitCode: ExGuestError}
	// minkube failed to create a mount
	GuestMount = Kind{ID: "GUEST_MOUNT", ExitCode: ExGuestError}
	// mount on guest was unable to connect to host mount server
	GuestMountCouldNotConnect = Kind{
		ID:       "GUEST_MOUNT_COULD_NOT_CONNECT",
		ExitCode: ExGuestError,
		Advice: translate.T(`If the host has a firewall:
<<<<<<< HEAD
		
		1. Allow inbound port 22 to minikube from the host
  		2. Allow an inbound port of your choosing from minikube to the host
		2. Specify "--port=<your_inbound_port_number>" for "minikube mount"`),
=======

		1. Allow a port through the firewall
		2. Specify "--port=<port_number>" for "minikube mount"`),
>>>>>>> eba8fc9e
	}
	// minkube failed to update a mount
	GuestMountConflict = Kind{ID: "GUEST_MOUNT_CONFLICT", ExitCode: ExGuestConflict}
	// minikube failed to add a node to the cluster
	GuestNodeAdd = Kind{ID: "GUEST_NODE_ADD", ExitCode: ExGuestError}
	// minikube failed to remove a node from the cluster
	GuestNodeDelete = Kind{ID: "GUEST_NODE_DELETE", ExitCode: ExGuestError}
	// minikube failed to provision a node
	GuestNodeProvision = Kind{ID: "GUEST_NODE_PROVISION", ExitCode: ExGuestError}
	// minikube failed to retrieve information for a cluster node
	GuestNodeRetrieve = Kind{ID: "GUEST_NODE_RETRIEVE", ExitCode: ExGuestNotFound}
	// minikube failed to startup a cluster node
	GuestNodeStart = Kind{ID: "GUEST_NODE_START", ExitCode: ExGuestError}
	// minikube failed to pause the cluster process
	GuestPause = Kind{ID: "GUEST_PAUSE", ExitCode: ExGuestError}
	// minikube failed to delete a machine profile directory
	GuestProfileDeletion = Kind{ID: "GUEST_PROFILE_DELETION", ExitCode: ExGuestError}
	// minikube failed while attempting to provision the guest
	GuestProvision = Kind{ID: "GUEST_PROVISION", ExitCode: ExGuestError}
	// docker container exited prematurely during provisioning
	GuestProvisionContainerExited = Kind{ID: "GUEST_PROVISION_CONTAINER_EXITED", ExitCode: ExGuestError}
	// minikube failed to start a node with current driver
	GuestStart = Kind{ID: "GUEST_START", ExitCode: ExGuestError}
	// minikube failed to get docker machine status
	GuestStatus = Kind{ID: "GUEST_STATUS", ExitCode: ExGuestError}
	// stopping the cluster process timed out
	GuestStopTimeout = Kind{ID: "GUEST_STOP_TIMEOUT", ExitCode: ExGuestTimeout}
	// minikube failed to unpause the cluster process
	GuestUnpause = Kind{ID: "GUEST_UNPAUSE", ExitCode: ExGuestError}
	// minikube failed to check if Kubernetes containers are paused
	GuestCheckPaused = Kind{ID: "GUEST_CHECK_PAUSED", ExitCode: ExGuestError}
	// minikube cluster was created used a driver that is incompatible with the driver being requested
	GuestDrvMismatch = Kind{ID: "GUEST_DRIVER_MISMATCH", ExitCode: ExGuestConflict, Style: style.Conflict}
	// minikube could not find conntrack on the host, which is required from Kubernetes 1.18 onwards
	GuestMissingConntrack = Kind{ID: "GUEST_MISSING_CONNTRACK", ExitCode: ExGuestUnsupported}
	// minikube could not find crictl on the host, which is required from Kubernetes 1.24 onwards
	GuestMissingCrictl = Kind{ID: "GUEST_MISSING_CRICTL", ExitCode: ExGuestUnsupported}

	// minikube failed to get the host IP to use from within the VM
	IfHostIP = Kind{ID: "IF_HOST_IP", ExitCode: ExLocalNetworkError}
	// minikube failed to parse the input IP address for mount
	IfMountIP = Kind{ID: "IF_MOUNT_IP", ExitCode: ExLocalNetworkError}
	// minikube failed to parse or find port for mount
	IfMountPort = Kind{ID: "IF_MOUNT_PORT", ExitCode: ExLocalNetworkError}
	// minikube failed to access an ssh client on the host machine
	IfSSHClient = Kind{ID: "IF_SSH_CLIENT", ExitCode: ExLocalNetworkError}
	// minikube failed to create a dedicated network
	IfDedicatedNetwork = Kind{ID: "IF_DEDICATED_NETWORK", ExitCode: ExLocalNetworkError}
	// minikube failed to populate dchpd_leases file due to bootpd being blocked by firewall
	IfBootpdFirewall = Kind{
		ID:       "IF_BOOTPD_FIREWALL",
		ExitCode: ExLocalNetworkError,
		Advice: translate.T(`Your firewall is likely blocking bootpd, to unblock it run:
	sudo /usr/libexec/ApplicationFirewall/socketfilterfw --add /usr/libexec/bootpd
	sudo /usr/libexec/ApplicationFirewall/socketfilterfw --unblock /usr/libexec/bootpd`),
	}

	// minikube failed to cache kubernetes binaries for the current runtime
	InetCacheBinaries = Kind{ID: "INET_CACHE_BINARIES", ExitCode: ExInternetError}
	// minikube failed to cache the kubectl binary
	InetCacheKubectl = Kind{ID: "INET_CACHE_KUBECTL", ExitCode: ExInternetError}
	// minikube failed to cache required images to tar files
	InetCacheTar = Kind{ID: "INET_CACHE_TAR", ExitCode: ExInternetError}
	// minikube failed to download licenses
	InetLicenses = Kind{ID: "INET_LICENSES", ExitCode: ExInternetError}
	// minikube was unable to access main repository and mirrors for images
	InetRepo = Kind{ID: "INET_REPO", ExitCode: ExInternetError}
	// minikube was unable to access any known image repositories
	InetReposUnavailable = Kind{ID: "INET_REPOS_UNAVAILABLE", ExitCode: ExInternetError}
	// minikube was unable to fetch latest release/version info for minkikube
	InetVersionUnavailable = Kind{ID: "INET_VERSION_UNAVAILABLE", ExitCode: ExInternetUnavailable}
	// minikube received invalid empty data for latest release/version info from the server
	InetVersionEmpty = Kind{ID: "INET_VERSION_EMPTY", ExitCode: ExInternetConfig}

	// minikube failed to enable the current container runtime
	RuntimeEnable = Kind{ID: "RUNTIME_ENABLE", ExitCode: ExRuntimeError}
	// minikube failed to cache images for the current container runtime
	RuntimeCache = Kind{ID: "RUNTIME_CACHE", ExitCode: ExRuntimeError}
	// minikube failed to start an ssh-agent when executing docker-env
	SSHAgentStart = Kind{ID: "SSH_AGENT_START", ExitCode: ExRuntimeError}

	// service check timed out while starting minikube dashboard
	SvcCheckTimeout = Kind{ID: "SVC_CHECK_TIMEOUT", ExitCode: ExSvcTimeout}
	// minikube was unable to access a service
	SvcTimeout = Kind{ID: "SVC_TIMEOUT", ExitCode: ExSvcTimeout}
	// minikube found that the service has no available pods
	SvcUnreachable = Kind{ID: "SVC_UNREACHABLE", ExitCode: ExSvcNotFound}
	// minikube failed to list services for the specified namespace
	SvcList = Kind{ID: "SVC_LIST", ExitCode: ExSvcError}
	// minikube failed to start a tunnel
	SvcTunnelStart = Kind{ID: "SVC_TUNNEL_START", ExitCode: ExSvcError}
	// minikube could not stop an active tunnel
	SvcTunnelStop = Kind{ID: "SVC_TUNNEL_STOP", ExitCode: ExSvcError}
	// another instance of tunnel already running
	SvcTunnelAlreadyRunning = Kind{ID: "TUNNEL_ALREADY_RUNNING", ExitCode: ExSvcConflict, Style: style.Usage}
	// minikube was unable to access the service url
	SvcURLTimeout = Kind{ID: "SVC_URL_TIMEOUT", ExitCode: ExSvcTimeout}
	// minikube couldn't find the specified service in the specified namespace
	SvcNotFound = Kind{ID: "SVC_NOT_FOUND", ExitCode: ExSvcNotFound}

	// user attempted to use a command that is not supported by the driver currently in use
	EnvDriverConflict = Kind{ID: "ENV_DRIVER_CONFLICT", ExitCode: ExDriverConflict}
	// user attempted to run a command that is not supported on multi-node setup without some additional configuration
	EnvMultiConflict = Kind{ID: "ENV_MULTINODE_CONFLICT", ExitCode: ExGuestConflict}
	// the podman service was unavailable to the cluster
	EnvPodmanUnavailable = Kind{ID: "ENV_PODMAN_UNAVAILABLE", ExitCode: ExRuntimeUnavailable}

	// user attempted to use an addon that is not supported
	AddonUnsupported = Kind{ID: "SVC_ADDON_UNSUPPORTED", ExitCode: ExSvcUnsupported}
	// user attempted to use an addon that is currently not enabled
	AddonNotEnabled = Kind{ID: "SVC_ADDON_NOT_ENABLED", ExitCode: ExProgramConflict}

	// minikube failed to update the Kubernetes cluster
	KubernetesInstallFailed = Kind{ID: "K8S_INSTALL_FAILED", ExitCode: ExControlPlaneError}
	// minikube failed to update the Kubernetes cluster because the container runtime was unavailable
	KubernetesInstallFailedRuntimeNotRunning = Kind{ID: "K8S_INSTALL_FAILED_CONTAINER_RUNTIME_NOT_RUNNING", ExitCode: ExRuntimeNotRunning}
	// an outdated Kubernetes version was specified for minikube to use
	KubernetesTooOld = Kind{ID: "K8S_OLD_UNSUPPORTED", ExitCode: ExControlPlaneUnsupported}
	// a too new Kubernetes version was specified for minikube to use
	KubernetesTooNew = Kind{ID: "K8S_NEW_UNSUPPORTED", ExitCode: ExControlPlaneUnsupported}
	// error fetching GitHub Kubernetes version list
	KubernetesNotConnect = Kind{ID: "K8S_FAIL_CONNECT", ExitCode: ExInternetError}
	// minikube was unable to safely downgrade installed Kubernetes version
	KubernetesDowngrade = Kind{
		ID:       "K8S_DOWNGRADE_UNSUPPORTED",
		ExitCode: ExControlPlaneUnsupported,
		Advice: translate.T(`1) Recreate the cluster with Kubernetes {{.new}}, by running:

		  minikube delete{{.profile}}
		  minikube start{{.profile}} --kubernetes-version={{.prefix}}{{.new}}

		2) Create a second cluster with Kubernetes {{.new}}, by running:

		  minikube start -p {{.suggestedName}} --kubernetes-version={{.prefix}}{{.new}}

		3) Use the existing cluster at version Kubernetes {{.old}}, by running:

		  minikube start{{.profile}} --kubernetes-version={{.prefix}}{{.old}}
		`),
		Style: style.SeeNoEvil,
	}

	NotFoundCriDockerd = Kind{
		ID:       "NOT_FOUND_CRI_DOCKERD",
		ExitCode: ExProgramNotFound,
		Advice: translate.T(`The none driver with Kubernetes v1.24+ and the docker container-runtime requires cri-dockerd.

		Please install cri-dockerd using these instructions:

		https://github.com/Mirantis/cri-dockerd`),
		Style: style.Docker,
	}
	NotFoundDockerd = Kind{
		ID:       "NOT_FOUND_DOCKERD",
		ExitCode: ExProgramNotFound,
		Advice: translate.T(`The none driver with Kubernetes v1.24+ and the docker container-runtime requires dockerd.

		Please install dockerd using these instructions:

		https://docs.docker.com/engine/install/`),
		Style: style.Docker,
	}
	NotFoundCNIPlugins = Kind{
		ID:       "NOT_FOUND_CNI_PLUGINS",
		ExitCode: ExProgramNotFound,
		Advice: translate.T(`The none driver with Kubernetes v1.24+ requires containernetworking-plugins.

		Please install containernetworking-plugins using these instructions:

		https://minikube.sigs.k8s.io/docs/faq/#how-do-i-install-containernetworking-plugins-for-none-driver`),
		Style: style.CNI,
	}
	NotFoundSocketVMNet = Kind{
		ID:       "NOT_FOUND_SOCKET_VMNET",
		ExitCode: ExProgramNotFound,
		Advice: translate.T(`socket_vmnet was not found on the system, resolve by:

		Option 1) Installing socket_vmnet:

		  https://minikube.sigs.k8s.io/docs/drivers/qemu/#networking

		Option 2) Using the user network:

		  minikube start{{.profile}} --driver qemu --network user`),
		Style: style.SeeNoEvil,
	}
	NotFoundVmnetHelper = Kind{
		ID:       "NOT_FOUND_VMNET_HELPER",
		ExitCode: ExProgramNotFound,
		Advice: translate.T(`vmnet-helper was not found on the system, resolve by:

		Option 1) Installing vment-helper:

		  https://github.com/nirs/vmnet-helper#installation

		Option 2) Using the nat network:

		  minikube start{{.profile}} --driver vfkit --network nat`),
		Style: style.SeeNoEvil,
	}
)<|MERGE_RESOLUTION|>--- conflicted
+++ resolved
@@ -360,16 +360,9 @@
 		ID:       "GUEST_MOUNT_COULD_NOT_CONNECT",
 		ExitCode: ExGuestError,
 		Advice: translate.T(`If the host has a firewall:
-<<<<<<< HEAD
-		
 		1. Allow inbound port 22 to minikube from the host
-  		2. Allow an inbound port of your choosing from minikube to the host
-		2. Specify "--port=<your_inbound_port_number>" for "minikube mount"`),
-=======
-
-		1. Allow a port through the firewall
-		2. Specify "--port=<port_number>" for "minikube mount"`),
->>>>>>> eba8fc9e
+  	2. Allow an inbound port of your choosing from minikube to the host
+		3. Specify "--port=<your_inbound_port_number>" for "minikube mount"`),
 	}
 	// minkube failed to update a mount
 	GuestMountConflict = Kind{ID: "GUEST_MOUNT_CONFLICT", ExitCode: ExGuestConflict}
