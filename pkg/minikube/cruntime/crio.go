--- conflicted
+++ resolved
@@ -178,7 +178,11 @@
 	return nil
 }
 
-<<<<<<< HEAD
+// RemoveImage removes a image
+func (r *CRIO) RemoveImage(name string) error {
+	return removeCRIImage(r.Runner, name)
+}
+
 // BuildImage builds an image into this runtime
 func (r *CRIO) BuildImage(src string, file string, tag string, push bool, env []string, opts []string) error {
 	klog.Infof("Building image: %s", src)
@@ -211,11 +215,6 @@
 		}
 	}
 	return nil
-=======
-// RemoveImage removes a image
-func (r *CRIO) RemoveImage(name string) error {
-	return removeCRIImage(r.Runner, name)
->>>>>>> 0de446dc
 }
 
 // CGroupDriver returns cgroup driver ("cgroupfs" or "systemd")
