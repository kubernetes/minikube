/*
Copyright 2019 The Kubernetes Authors All rights reserved.

Licensed under the Apache License, Version 2.0 (the "License");
you may not use this file except in compliance with the License.
You may obtain a copy of the License at

    http://www.apache.org/licenses/LICENSE-2.0

Unless required by applicable law or agreed to in writing, software
distributed under the License is distributed on an "AS IS" BASIS,
WITHOUT WARRANTIES OR CONDITIONS OF ANY KIND, either express or implied.
See the License for the specific language governing permissions and
limitations under the License.
*/

package cruntime

import (
	"fmt"
	"os"
	"os/exec"
	"path"
	"strings"
	"time"

	"github.com/blang/semver"
	"github.com/pkg/errors"
	"k8s.io/klog/v2"
	"k8s.io/minikube/pkg/minikube/assets"
	"k8s.io/minikube/pkg/minikube/bootstrapper/images"
	"k8s.io/minikube/pkg/minikube/command"
	"k8s.io/minikube/pkg/minikube/config"
	"k8s.io/minikube/pkg/minikube/docker"
	"k8s.io/minikube/pkg/minikube/download"
	"k8s.io/minikube/pkg/minikube/style"
	"k8s.io/minikube/pkg/minikube/sysinit"
)

// KubernetesContainerPrefix is the prefix of each Kubernetes container
const KubernetesContainerPrefix = "k8s_"

// ErrISOFeature is the error returned when disk image is missing features
type ErrISOFeature struct {
	missing string
}

// NewErrISOFeature creates a new ErrISOFeature
func NewErrISOFeature(missing string) *ErrISOFeature {
	return &ErrISOFeature{
		missing: missing,
	}
}

func (e *ErrISOFeature) Error() string {
	return e.missing
}

// Docker contains Docker runtime state
type Docker struct {
	Socket            string
	Runner            CommandRunner
	ImageRepository   string
	KubernetesVersion semver.Version
	Init              sysinit.Manager
	UseCRI            bool
}

// Name is a human readable name for Docker
func (r *Docker) Name() string {
	return "Docker"
}

// Style is the console style for Docker
func (r *Docker) Style() style.Enum {
	return style.Docker
}

// Version retrieves the current version of this runtime
func (r *Docker) Version() (string, error) {
	// Note: the server daemon has to be running, for this call to return successfully
	c := exec.Command("docker", "version", "--format", "{{.Server.Version}}")
	rr, err := r.Runner.RunCmd(c)
	if err != nil {
		return "", err
	}
	return strings.Split(rr.Stdout.String(), "\n")[0], nil
}

// SocketPath returns the path to the socket file for Docker
func (r *Docker) SocketPath() string {
	if r.Socket != "" {
		return r.Socket
	}
	return "/var/run/dockershim.sock"
}

// Available returns an error if it is not possible to use this runtime on a host
func (r *Docker) Available() error {
	_, err := exec.LookPath("docker")
	return err
}

// Active returns if docker is active on the host
func (r *Docker) Active() bool {
	return r.Init.Active("docker")
}

// Enable idempotently enables Docker on a host
func (r *Docker) Enable(disOthers, forceSystemd bool) error {
	containerdWasActive := r.Init.Active("containerd")

	if disOthers {
		if err := disableOthers(r, r.Runner); err != nil {
			klog.Warningf("disableOthers: %v", err)
		}
	}

	if err := populateCRIConfig(r.Runner, r.SocketPath()); err != nil {
		return err
	}

	if forceSystemd {
		if err := r.forceSystemd(); err != nil {
			return err
		}
		return r.Init.Restart("docker")
	}

	if containerdWasActive && !dockerBoundToContainerd(r.Runner) {
		// Make sure to use the internal containerd
		return r.Init.Restart("docker")
	}

	return r.Init.Start("docker")
}

// Restart restarts Docker on a host
func (r *Docker) Restart() error {
	return r.Init.Restart("docker")
}

// Disable idempotently disables Docker on a host
func (r *Docker) Disable() error {
	// because #10373
	if err := r.Init.ForceStop("docker.socket"); err != nil {
		klog.ErrorS(err, "Failed to stop", "service", "docker.socket")
	}
	return r.Init.ForceStop("docker")
}

// ImageExists checks if an image exists
func (r *Docker) ImageExists(name string, sha string) bool {
	// expected output looks like [SHA_ALGO:SHA]
	c := exec.Command("docker", "image", "inspect", "--format", "{{.Id}}", name)
	rr, err := r.Runner.RunCmd(c)
	if err != nil {
		return false
	}
	if !strings.Contains(rr.Output(), sha) {
		return false
	}
	return true
}

// LoadImage loads an image into this runtime
func (r *Docker) LoadImage(path string) error {
	klog.Infof("Loading image: %s", path)
	c := exec.Command("docker", "load", "-i", path)
	if _, err := r.Runner.RunCmd(c); err != nil {
		return errors.Wrap(err, "loadimage docker.")
	}
	return nil
}

<<<<<<< HEAD
// BuildImage builds an image into this runtime
func (r *Docker) BuildImage(src string, file string, tag string, push bool, env []string, opts []string) error {
	klog.Infof("Building image: %s", src)
	args := []string{"build"}
	if file != "" {
		args = append(args, "-f", file)
	}
	if tag != "" {
		args = append(args, "-t", tag)
	}
	args = append(args, src)
	for _, opt := range opts {
		args = append(args, "--"+opt)
	}
	c := exec.Command("docker", args...)
	e := os.Environ()
	e = append(e, env...)
	c.Env = e
	c.Stdout = os.Stdout
	c.Stderr = os.Stderr
	if _, err := r.Runner.RunCmd(c); err != nil {
		return errors.Wrap(err, "buildimage docker.")
	}
	if tag != "" && push {
		c := exec.Command("docker", "push", tag)
		c.Stdout = os.Stdout
		c.Stderr = os.Stderr
		if _, err := r.Runner.RunCmd(c); err != nil {
			return errors.Wrap(err, "pushimage docker.")
		}
=======
// RemoveImage removes a image
func (r *Docker) RemoveImage(name string) error {
	klog.Infof("Removing image: %s", name)
	if r.UseCRI {
		return removeCRIImage(r.Runner, name)
	}
	c := exec.Command("docker", "rmi", name)
	if _, err := r.Runner.RunCmd(c); err != nil {
		return errors.Wrap(err, "remove image docker.")
>>>>>>> 0de446dc
	}
	return nil
}

// CGroupDriver returns cgroup driver ("cgroupfs" or "systemd")
func (r *Docker) CGroupDriver() (string, error) {
	// Note: the server daemon has to be running, for this call to return successfully
	c := exec.Command("docker", "info", "--format", "{{.CgroupDriver}}")
	rr, err := r.Runner.RunCmd(c)
	if err != nil {
		return "", err
	}
	return strings.Split(rr.Stdout.String(), "\n")[0], nil
}

// KubeletOptions returns kubelet options for a runtime.
func (r *Docker) KubeletOptions() map[string]string {
	if r.UseCRI {
		return map[string]string{
			"container-runtime":          "remote",
			"container-runtime-endpoint": r.SocketPath(),
			"image-service-endpoint":     r.SocketPath(),
			"runtime-request-timeout":    "15m",
		}
	}
	return map[string]string{
		"container-runtime": "docker",
	}
}

// ListContainers returns a list of containers
func (r *Docker) ListContainers(o ListOptions) ([]string, error) {
	if r.UseCRI {
		return listCRIContainers(r.Runner, "", o)
	}
	args := []string{"ps"}
	switch o.State {
	case All:
		args = append(args, "-a")
	case Running:
		args = append(args, "--filter", "status=running")
	case Paused:
		args = append(args, "--filter", "status=paused")
	}

	nameFilter := KubernetesContainerPrefix + o.Name
	if len(o.Namespaces) > 0 {
		// Example result: k8s.*(kube-system|kubernetes-dashboard)
		nameFilter = fmt.Sprintf("%s.*_(%s)_", nameFilter, strings.Join(o.Namespaces, "|"))
	}

	args = append(args, fmt.Sprintf("--filter=name=%s", nameFilter), "--format={{.ID}}")
	rr, err := r.Runner.RunCmd(exec.Command("docker", args...))
	if err != nil {
		return nil, errors.Wrapf(err, "docker")
	}
	var ids []string
	for _, line := range strings.Split(rr.Stdout.String(), "\n") {
		if line != "" {
			ids = append(ids, line)
		}
	}
	return ids, nil
}

// KillContainers forcibly removes a running container based on ID
func (r *Docker) KillContainers(ids []string) error {
	if r.UseCRI {
		return killCRIContainers(r.Runner, ids)
	}
	if len(ids) == 0 {
		return nil
	}
	klog.Infof("Killing containers: %s", ids)
	args := append([]string{"rm", "-f"}, ids...)
	c := exec.Command("docker", args...)
	if _, err := r.Runner.RunCmd(c); err != nil {
		return errors.Wrap(err, "Killing containers docker.")
	}
	return nil
}

// StopContainers stops a running container based on ID
func (r *Docker) StopContainers(ids []string) error {
	if r.UseCRI {
		return stopCRIContainers(r.Runner, ids)
	}
	if len(ids) == 0 {
		return nil
	}
	klog.Infof("Stopping containers: %s", ids)
	args := append([]string{"stop"}, ids...)
	c := exec.Command("docker", args...)
	if _, err := r.Runner.RunCmd(c); err != nil {
		return errors.Wrap(err, "docker")
	}
	return nil
}

// PauseContainers pauses a running container based on ID
func (r *Docker) PauseContainers(ids []string) error {
	if r.UseCRI {
		return pauseCRIContainers(r.Runner, "", ids)
	}
	if len(ids) == 0 {
		return nil
	}
	klog.Infof("Pausing containers: %s", ids)
	args := append([]string{"pause"}, ids...)
	c := exec.Command("docker", args...)
	if _, err := r.Runner.RunCmd(c); err != nil {
		return errors.Wrap(err, "docker")
	}
	return nil
}

// UnpauseContainers unpauses a container based on ID
func (r *Docker) UnpauseContainers(ids []string) error {
	if r.UseCRI {
		return unpauseCRIContainers(r.Runner, "", ids)
	}
	if len(ids) == 0 {
		return nil
	}
	klog.Infof("Unpausing containers: %s", ids)
	args := append([]string{"unpause"}, ids...)
	c := exec.Command("docker", args...)
	if _, err := r.Runner.RunCmd(c); err != nil {
		return errors.Wrap(err, "docker")
	}
	return nil
}

// ContainerLogCmd returns the command to retrieve the log for a container based on ID
func (r *Docker) ContainerLogCmd(id string, len int, follow bool) string {
	if r.UseCRI {
		return criContainerLogCmd(r.Runner, id, len, follow)
	}
	var cmd strings.Builder
	cmd.WriteString("docker logs ")
	if len > 0 {
		cmd.WriteString(fmt.Sprintf("--tail %d ", len))
	}
	if follow {
		cmd.WriteString("--follow ")
	}

	cmd.WriteString(id)
	return cmd.String()
}

// SystemLogCmd returns the command to retrieve system logs
func (r *Docker) SystemLogCmd(len int) string {
	return fmt.Sprintf("sudo journalctl -u docker -n %d", len)
}

// ForceSystemd forces the docker daemon to use systemd as cgroup manager
func (r *Docker) forceSystemd() error {
	klog.Infof("Forcing docker to use systemd as cgroup manager...")
	daemonConfig := `{
"exec-opts": ["native.cgroupdriver=systemd"],
"log-driver": "json-file",
"log-opts": {
	"max-size": "100m"
},
"storage-driver": "overlay2"
}
`
	ma := assets.NewMemoryAsset([]byte(daemonConfig), "/etc/docker", "daemon.json", "0644")
	return r.Runner.Copy(ma)
}

// Preload preloads docker with k8s images:
// 1. Copy over the preloaded tarball into the VM
// 2. Extract the preloaded tarball to the correct directory
// 3. Remove the tarball within the VM
func (r *Docker) Preload(cfg config.KubernetesConfig) error {
	if !download.PreloadExists(cfg.KubernetesVersion, cfg.ContainerRuntime) {
		return nil
	}
	k8sVersion := cfg.KubernetesVersion
	cRuntime := cfg.ContainerRuntime

	// If images already exist, return
	images, err := images.Kubeadm(cfg.ImageRepository, k8sVersion)
	if err != nil {
		return errors.Wrap(err, "getting images")
	}
	if dockerImagesPreloaded(r.Runner, images) {
		klog.Info("Images already preloaded, skipping extraction")
		return nil
	}

	refStore := docker.NewStorage(r.Runner)
	if err := refStore.Save(); err != nil {
		klog.Infof("error saving reference store: %v", err)
	}

	tarballPath := download.TarballPath(k8sVersion, cRuntime)
	targetDir := "/"
	targetName := "preloaded.tar.lz4"
	dest := path.Join(targetDir, targetName)

	c := exec.Command("which", "lz4")
	if _, err := r.Runner.RunCmd(c); err != nil {
		return NewErrISOFeature("lz4")
	}

	// Copy over tarball into host
	fa, err := assets.NewFileAsset(tarballPath, targetDir, targetName, "0644")
	if err != nil {
		return errors.Wrap(err, "getting file asset")
	}
	t := time.Now()
	if err := r.Runner.Copy(fa); err != nil {
		return errors.Wrap(err, "copying file")
	}
	klog.Infof("Took %f seconds to copy over tarball", time.Since(t).Seconds())

	// extract the tarball to /var in the VM
	if rr, err := r.Runner.RunCmd(exec.Command("sudo", "tar", "-I", "lz4", "-C", "/var", "-xf", dest)); err != nil {
		return errors.Wrapf(err, "extracting tarball: %s", rr.Output())
	}

	//  remove the tarball in the VM
	if err := r.Runner.Remove(fa); err != nil {
		klog.Infof("error removing tarball: %v", err)
	}

	// save new reference store again
	if err := refStore.Save(); err != nil {
		klog.Infof("error saving reference store: %v", err)
	}
	// update reference store
	if err := refStore.Update(); err != nil {
		klog.Infof("error updating reference store: %v", err)
	}
	return r.Restart()
}

// dockerImagesPreloaded returns true if all images have been preloaded
func dockerImagesPreloaded(runner command.Runner, images []string) bool {
	rr, err := runner.RunCmd(exec.Command("docker", "images", "--format", "{{.Repository}}:{{.Tag}}"))
	if err != nil {
		return false
	}
	preloadedImages := map[string]struct{}{}
	for _, i := range strings.Split(rr.Stdout.String(), "\n") {
		i = trimDockerIO(i)
		preloadedImages[i] = struct{}{}
	}

	klog.Infof("Got preloaded images: %s", rr.Output())

	// Make sure images == imgs
	for _, i := range images {
		i = trimDockerIO(i)
		if _, ok := preloadedImages[i]; !ok {
			klog.Infof("%s wasn't preloaded", i)
			return false
		}
	}
	return true
}

// Remove docker.io prefix since it won't be included in images names
// when we call 'docker images'
func trimDockerIO(name string) string {
	name = strings.TrimPrefix(name, "docker.io/")
	return name
}

func dockerBoundToContainerd(runner command.Runner) bool {
	// NOTE: assumes systemd
	rr, err := runner.RunCmd(exec.Command("sudo", "systemctl", "cat", "docker.service"))
	if err != nil {
		klog.Warningf("unable to check if docker is bound to containerd")
		return false
	}

	if strings.Contains(rr.Stdout.String(), "\nBindsTo=containerd") {
		return true
	}

	return false
}

// ImagesPreloaded returns true if all images have been preloaded
func (r *Docker) ImagesPreloaded(images []string) bool {
	return dockerImagesPreloaded(r.Runner, images)
}<|MERGE_RESOLUTION|>--- conflicted
+++ resolved
@@ -173,7 +173,19 @@
 	return nil
 }
 
-<<<<<<< HEAD
+// RemoveImage removes a image
+func (r *Docker) RemoveImage(name string) error {
+	klog.Infof("Removing image: %s", name)
+	if r.UseCRI {
+		return removeCRIImage(r.Runner, name)
+	}
+	c := exec.Command("docker", "rmi", name)
+	if _, err := r.Runner.RunCmd(c); err != nil {
+		return errors.Wrap(err, "remove image docker.")
+	}
+	return nil
+}
+
 // BuildImage builds an image into this runtime
 func (r *Docker) BuildImage(src string, file string, tag string, push bool, env []string, opts []string) error {
 	klog.Infof("Building image: %s", src)
@@ -204,17 +216,6 @@
 		if _, err := r.Runner.RunCmd(c); err != nil {
 			return errors.Wrap(err, "pushimage docker.")
 		}
-=======
-// RemoveImage removes a image
-func (r *Docker) RemoveImage(name string) error {
-	klog.Infof("Removing image: %s", name)
-	if r.UseCRI {
-		return removeCRIImage(r.Runner, name)
-	}
-	c := exec.Command("docker", "rmi", name)
-	if _, err := r.Runner.RunCmd(c); err != nil {
-		return errors.Wrap(err, "remove image docker.")
->>>>>>> 0de446dc
 	}
 	return nil
 }
