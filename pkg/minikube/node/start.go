/*
Copyright 2020 The Kubernetes Authors All rights reserved.

Licensed under the Apache License, Version 2.0 (the "License");
you may not use this file except in compliance with the License.
You may obtain a copy of the License at

    http://www.apache.org/licenses/LICENSE-2.0

Unless required by applicable law or agreed to in writing, software
distributed under the License is distributed on an "AS IS" BASIS,
WITHOUT WARRANTIES OR CONDITIONS OF ANY KIND, either express or implied.
See the License for the specific language governing permissions and
limitations under the License.
*/

package node

import (
	"os"

	"github.com/spf13/viper"
	"golang.org/x/sync/errgroup"
	"k8s.io/minikube/pkg/addons"
	"k8s.io/minikube/pkg/minikube/config"
	"k8s.io/minikube/pkg/minikube/driver"
	"k8s.io/minikube/pkg/minikube/exit"
	"k8s.io/minikube/pkg/minikube/kubeconfig"
	"k8s.io/minikube/pkg/minikube/localpath"
	"k8s.io/minikube/pkg/minikube/logs"
	"k8s.io/minikube/pkg/minikube/out"
	"k8s.io/minikube/pkg/util"
)

// Start spins up a guest and starts the kubernetes node.
<<<<<<< HEAD
func Start(mc config.MachineConfig, n config.Node, primary bool, existingAddons map[string]bool) (*kubeconfig.Settings, error) {
	k8sVersion := mc.KubernetesConfig.KubernetesVersion
	driverName := mc.Driver

	// See if we can create a volume of preloaded images
	// If not, pull images in the background while the VM boots.
	var kicGroup errgroup.Group
	if driver.IsKIC(driverName) {
		beginDownloadKicArtifacts(&kicGroup, k8sVersion, mc.KubernetesConfig.ContainerRuntime)
		mc.KubernetesConfig.ShouldLoadCachedImages = false
	}
=======
func Start(mc config.ClusterConfig, n config.Node, primary bool, existingAddons map[string]bool) (*kubeconfig.Settings, error) {
	// Now that the ISO is downloaded, pull images in the background while the VM boots.
>>>>>>> aa8d5798
	var cacheGroup errgroup.Group
	beginCacheRequiredImages(&cacheGroup, mc.KubernetesConfig.ImageRepository, k8sVersion)

	// Abstraction leakage alert: startHost requires the config to be saved, to satistfy pkg/provision/buildroot.
	// Hence, saveConfig must be called before startHost, and again afterwards when we know the IP.
	if err := config.SaveProfile(viper.GetString(config.MachineProfile), &mc); err != nil {
		exit.WithError("Failed to save config", err)
	}

	// exits here in case of --download-only option.
	handleDownloadOnly(&cacheGroup, &kicGroup, k8sVersion, driverName)
	waitDownloadKicArtifacts(&kicGroup)

	mRunner, preExists, machineAPI, host := startMachine(&mc, &n)
	defer machineAPI.Close()
	// configure the runtime (docker, containerd, crio)
	cr := configureRuntimes(mRunner, driverName, mc.KubernetesConfig)
	showVersionInfo(k8sVersion, cr)
	waitCacheRequiredImages(&cacheGroup)

	//TODO(sharifelgamal): Part out the cluster-wide operations, perhaps using the "primary" param

	// Must be written before bootstrap, otherwise health checks may flake due to stale IP
	kubeconfig, err := setupKubeconfig(host, &mc, &n, mc.Name)
	if err != nil {
		exit.WithError("Failed to setup kubeconfig", err)
	}

	// setup kubeadm (must come after setupKubeconfig)
	bs := setupKubeAdm(machineAPI, mc, n)

	// pull images or restart cluster
	out.T(out.Launch, "Launching Kubernetes ... ")
	if err := bs.StartCluster(mc); err != nil {
		exit.WithLogEntries("Error starting cluster", err, logs.FindProblems(cr, bs, mRunner))
	}
	configureMounts()

	// enable addons, both old and new!
	if existingAddons != nil {
		addons.Start(viper.GetString(config.MachineProfile), existingAddons, AddonList)
	}

	if err = CacheAndLoadImagesInConfig(); err != nil {
		out.T(out.FailureType, "Unable to load cached images from config file.")
	}

	// special ops for none , like change minikube directory.
	if driverName == driver.None {
		prepareNone()
	}

	// Skip pre-existing, because we already waited for health
	if viper.GetBool(waitUntilHealthy) && !preExists {
		if err := bs.WaitForCluster(mc, viper.GetDuration(waitTimeout)); err != nil {
			exit.WithError("Wait failed", err)
		}
	}

	return kubeconfig, nil
}

// prepareNone prepares the user and host for the joy of the "none" driver
func prepareNone() {
	out.T(out.StartingNone, "Configuring local host environment ...")
	if viper.GetBool(config.WantNoneDriverWarning) {
		out.T(out.Empty, "")
		out.WarningT("The 'none' driver provides limited isolation and may reduce system security and reliability.")
		out.WarningT("For more information, see:")
		out.T(out.URL, "https://minikube.sigs.k8s.io/docs/reference/drivers/none/")
		out.T(out.Empty, "")
	}

	if os.Getenv("CHANGE_MINIKUBE_NONE_USER") == "" {
		home := os.Getenv("HOME")
		out.WarningT("kubectl and minikube configuration will be stored in {{.home_folder}}", out.V{"home_folder": home})
		out.WarningT("To use kubectl or minikube commands as your own user, you may need to relocate them. For example, to overwrite your own settings, run:")

		out.T(out.Empty, "")
		out.T(out.Command, "sudo mv {{.home_folder}}/.kube {{.home_folder}}/.minikube $HOME", out.V{"home_folder": home})
		out.T(out.Command, "sudo chown -R $USER $HOME/.kube $HOME/.minikube")
		out.T(out.Empty, "")

		out.T(out.Tip, "This can also be done automatically by setting the env var CHANGE_MINIKUBE_NONE_USER=true")
	}

	if err := util.MaybeChownDirRecursiveToMinikubeUser(localpath.MiniPath()); err != nil {
		exit.WithCodeT(exit.Permissions, "Failed to change permissions for {{.minikube_dir_path}}: {{.error}}", out.V{"minikube_dir_path": localpath.MiniPath(), "error": err})
	}
}<|MERGE_RESOLUTION|>--- conflicted
+++ resolved
@@ -33,8 +33,7 @@
 )
 
 // Start spins up a guest and starts the kubernetes node.
-<<<<<<< HEAD
-func Start(mc config.MachineConfig, n config.Node, primary bool, existingAddons map[string]bool) (*kubeconfig.Settings, error) {
+func Start(mc config.ClusterConfig, n config.Node, primary bool, existingAddons map[string]bool) (*kubeconfig.Settings, error) {
 	k8sVersion := mc.KubernetesConfig.KubernetesVersion
 	driverName := mc.Driver
 
@@ -43,12 +42,8 @@
 	var kicGroup errgroup.Group
 	if driver.IsKIC(driverName) {
 		beginDownloadKicArtifacts(&kicGroup, k8sVersion, mc.KubernetesConfig.ContainerRuntime)
-		mc.KubernetesConfig.ShouldLoadCachedImages = false
 	}
-=======
-func Start(mc config.ClusterConfig, n config.Node, primary bool, existingAddons map[string]bool) (*kubeconfig.Settings, error) {
 	// Now that the ISO is downloaded, pull images in the background while the VM boots.
->>>>>>> aa8d5798
 	var cacheGroup errgroup.Group
 	beginCacheRequiredImages(&cacheGroup, mc.KubernetesConfig.ImageRepository, k8sVersion)
 
