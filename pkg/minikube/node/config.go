--- conflicted
+++ resolved
@@ -22,7 +22,6 @@
 	"os/exec"
 	"path/filepath"
 	"strconv"
-	"time"
 
 	"github.com/golang/glog"
 	"github.com/spf13/viper"
@@ -35,68 +34,6 @@
 	"k8s.io/minikube/pkg/util/lock"
 )
 
-<<<<<<< HEAD
-var (
-	// DockerEnv contains the environment variables
-	DockerEnv []string
-	// DockerOpt contains the option parameters
-	DockerOpt []string
-	// ExtraOptions contains extra options (if any)
-	ExtraOptions config.ExtraOptionSlice
-	// AddonList contains the list of addons
-	AddonList []string
-)
-
-// configureRuntimes does what needs to happen to get a runtime going.
-func configureRuntimes(runner cruntime.CommandRunner, drvName string, k8s config.KubernetesConfig, kv semver.Version) cruntime.Manager {
-	start := time.Now()
-	glog.Infof("configureRuntimes start")
-	defer func() {
-		glog.Infof("configureRuntimes took %s", time.Since(start))
-	}()
-
-	co := cruntime.Config{
-		Type:   viper.GetString(containerRuntime),
-		Runner: runner, ImageRepository: k8s.ImageRepository,
-		KubernetesVersion: kv,
-	}
-	cr, err := cruntime.New(co)
-	if err != nil {
-		exit.WithError("Failed runtime", err)
-	}
-
-	disableOthers := true
-	if driver.BareMetal(drvName) {
-		disableOthers = false
-	}
-
-	// Preload is overly invasive for bare metal, and caching is not meaningful. KIC handled elsewhere.
-	if driver.IsVM(drvName) {
-		if err := cr.Preload(k8s); err != nil {
-			switch err.(type) {
-			case *cruntime.ErrISOFeature:
-				out.T(out.Tip, "Existing disk is missing new features ({{.error}}). To upgrade, run 'minikube delete'", out.V{"error": err})
-			default:
-				glog.Warningf("%s preload failed: %v, falling back to caching images", cr.Name(), err)
-			}
-
-			if err := machine.CacheImagesForBootstrapper(k8s.ImageRepository, k8s.KubernetesVersion, viper.GetString(cmdcfg.Bootstrapper)); err != nil {
-				exit.WithError("Failed to cache images", err)
-			}
-		}
-	}
-
-	glog.Infof("enabling %s ...", cr.Name())
-	err = cr.Enable(disableOthers)
-	if err != nil {
-		exit.WithError("Failed to enable container runtime", err)
-	}
-
-	return cr
-}
-
-=======
->>>>>>> 986679bc
 func showVersionInfo(k8sVersion string, cr cruntime.Manager) {
 	version, _ := cr.Version()
 	out.T(cr.Style(), "Preparing Kubernetes {{.k8sVersion}} on {{.runtime}} {{.runtimeVersion}} ...", out.V{"k8sVersion": k8sVersion, "runtime": cr.Name(), "runtimeVersion": version})
