//go:build linux

/*
Copyright 2016 The Kubernetes Authors All rights reserved.

Licensed under the Apache License, Version 2.0 (the "License");
you may not use this file except in compliance with the License.
You may obtain a copy of the License at

    http://www.apache.org/licenses/LICENSE-2.0

Unless required by applicable law or agreed to in writing, software
distributed under the License is distributed on an "AS IS" BASIS,
WITHOUT WARRANTIES OR CONDITIONS OF ANY KIND, either express or implied.
See the License for the specific language governing permissions and
limitations under the License.
*/

package kvm

import (
	"bytes"
	"encoding/xml"
	"fmt"
	"net"
	"text/template"
	"time"

	"github.com/docker/machine/libmachine/log"
	"github.com/pkg/errors"
	"k8s.io/minikube/pkg/network"
	"k8s.io/minikube/pkg/util/retry"
	"libvirt.org/go/libvirt"
)

// Replace with hardcoded range with CIDR
// https://go.dev/play/p/m8TNTtygK0
const networkTmpl = `
<network>
  <name>{{.Name}}</name>
  <dns enable='no'/>
  {{with .Parameters}}
  <ip address='{{.Gateway}}' netmask='{{.Netmask}}'>
    <dhcp>
      <range start='{{.ClientMin}}' end='{{.ClientMax}}'/>
    </dhcp>
  </ip>
  {{end}}
</network>
`

type kvmNetwork struct {
	Name string
	network.Parameters
}

type kvmIface struct {
	Type string `xml:"type,attr"`
	Mac  struct {
		Address string `xml:"address,attr"`
	} `xml:"mac"`
	Source struct {
		Network string `xml:"network,attr"`
		Portid  string `xml:"portid,attr"`
		Bridge  string `xml:"bridge,attr"`
	} `xml:"source"`
	Target struct {
		Dev string `xml:"dev,attr"`
	} `xml:"target"`
	Model struct {
		Type string `xml:"type,attr"`
	} `xml:"model"`
	Alias struct {
		Name string `xml:"name,attr"`
	} `xml:"alias"`
}

// firstSubnetAddr is starting subnet to try for new KVM cluster,
// avoiding possible conflict with other local networks by further incrementing it up to 20 times by 10.
const firstSubnetAddr = "192.168.39.0"

// setupNetwork ensures that the network with `name` is started (active)
// and has the autostart feature set.
func setupNetwork(conn *libvirt.Connect, name string) error {
	n, err := conn.LookupNetworkByName(name)
	if err != nil {
		return errors.Wrapf(err, "checking network %s", name)
	}
	defer func() { _ = n.Free() }()

	// always ensure autostart is set on the network
	autostart, err := n.GetAutostart()
	if err != nil {
		return errors.Wrapf(err, "checking network %s autostart", name)
	}
	if !autostart {
		if err := n.SetAutostart(true); err != nil {
			return errors.Wrapf(err, "setting autostart for network %s", name)
		}
	}

	// always ensure the network is started (active)
	active, err := n.IsActive()
	if err != nil {
		return errors.Wrapf(err, "checking network status for %s", name)
	}
	if !active {
		if err := n.Create(); err != nil {
			return errors.Wrapf(err, "starting network %s", name)
		}
	}
	return nil
}

// ensureNetwork is called on start of the VM
func (d *Driver) ensureNetwork() error {
	conn, err := getConnection(d.ConnectionURI)
	if err != nil {
		return errors.Wrap(err, "getting libvirt connection")
	}
	defer func() {
		if _, err := conn.Close(); err != nil {
			log.Errorf("unable to close libvirt connection: %v", err)
		}
	}()

	// network: default

	// It is assumed that the libvirt/kvm installation has already created this network
	log.Infof("Ensuring network %s is active", d.Network)
	if err := setupNetwork(conn, d.Network); err != nil {
		return err
	}

	// network: private

	// Start the private network
	log.Infof("Ensuring network %s is active", d.PrivateNetwork)
	// retry once to recreate the network, but only if is not used by another minikube instance
	if err := setupNetwork(conn, d.PrivateNetwork); err != nil {
		log.Debugf("Network %s is inoperable, will try to recreate it: %v", d.PrivateNetwork, err)
		if err := d.deleteNetwork(); err != nil {
			return errors.Wrapf(err, "deleting inoperable network %s", d.PrivateNetwork)
		}
		log.Debugf("Successfully deleted %s network", d.PrivateNetwork)
		if err := d.createNetwork(); err != nil {
			return errors.Wrapf(err, "recreating inoperable network %s", d.PrivateNetwork)
		}
		log.Debugf("Successfully recreated %s network", d.PrivateNetwork)
		if err := setupNetwork(conn, d.PrivateNetwork); err != nil {
			return err
		}
		log.Debugf("Successfully activated %s network", d.PrivateNetwork)
	}

	return nil
}

// createNetwork is called during creation of the VM only (and not on start)
func (d *Driver) createNetwork() error {
	if d.Network == defaultPrivateNetworkName {
		return fmt.Errorf("KVM network can't be named %s. This is the name of the private network created by minikube", defaultPrivateNetworkName)
	}

	conn, err := getConnection(d.ConnectionURI)
	if err != nil {
		return errors.Wrap(err, "getting libvirt connection")
	}
	defer func() {
		if _, err := conn.Close(); err != nil {
			log.Errorf("unable to close libvirt connection: %v", err)
		}
	}()

	// network: default
	// It is assumed that the libvirt/kvm installation has already created this network
	netd, err := conn.LookupNetworkByName(d.Network)
	if err != nil {
		return errors.Wrapf(err, "%s KVM network doesn't exist", d.Network)
	}
	log.Debugf("found existing %s KVM network", d.Network)
	if netd != nil {
		_ = netd.Free()
	}

	// network: private
	// Only create the private network if it does not already exist
	netp, err := conn.LookupNetworkByName(d.PrivateNetwork)
	defer func() {
		if netp != nil {
			_ = netp.Free()
		}
	}()
	if err == nil {
		log.Debugf("found existing private KVM network %s", d.PrivateNetwork)
		return nil
	}

	// retry up to 5 times to create kvm network
	for attempts, subnetAddr := 0, firstSubnetAddr; attempts < 5; attempts++ {
		// Rather than iterate through all of the valid subnets, give up at 20 to avoid a lengthy user delay for something that is unlikely to work.
		// will be like 192.168.39.0/24,..., 192.168.248.0/24 (in increment steps of 11)
		var subnet *network.Parameters
		subnet, err = network.FreeSubnet(subnetAddr, 11, 20)
		if err != nil {
			log.Debugf("failed to find free subnet for private KVM network %s after %d attempts: %v", d.PrivateNetwork, 20, err)
			return fmt.Errorf("un-retryable: %w", err)
		}

		// reserve last client ip address for multi-control-plane loadbalancer vip address in ha cluster
		clientMaxIP := net.ParseIP(subnet.ClientMax)
		clientMaxIP.To4()[3]--
		subnet.ClientMax = clientMaxIP.String()

		// create the XML for the private network from our networkTmpl
		tryNet := kvmNetwork{
			Name:       d.PrivateNetwork,
			Parameters: *subnet,
		}
		tmpl := template.Must(template.New("network").Parse(networkTmpl))
		var networkXML bytes.Buffer
		if err = tmpl.Execute(&networkXML, tryNet); err != nil {
			return fmt.Errorf("executing private KVM network template: %w", err)
		}
		log.Debugf("created network xml: %s", networkXML.String())

		// define the network using our template
		var libvirtNet *libvirt.Network
		libvirtNet, err = conn.NetworkDefineXML(networkXML.String())
		if err != nil {
			return fmt.Errorf("defining private KVM network %s %s from xml %s: %w", d.PrivateNetwork, subnet.CIDR, networkXML.String(), err)
		}

		// and finally create & start it
		log.Debugf("trying to create private KVM network %s %s...", d.PrivateNetwork, subnet.CIDR)
		if err = libvirtNet.Create(); err == nil {
			log.Debugf("private KVM network %s %s created", d.PrivateNetwork, subnet.CIDR)
			return nil
		}
		log.Debugf("failed to create private KVM network %s %s, will retry: %v", d.PrivateNetwork, subnet.CIDR, err)
		subnetAddr = subnet.IP
	}
	return fmt.Errorf("failed to create private KVM network %s: %w", d.PrivateNetwork, err)
}

func (d *Driver) deleteNetwork() error {
	conn, err := getConnection(d.ConnectionURI)
	if err != nil {
		return errors.Wrap(err, "getting libvirt connection")
	}
	defer func() {
		if _, err := conn.Close(); err != nil {
			log.Errorf("unable to close libvirt connection: %v", err)
		}
	}()

	// network: default
	// It is assumed that the OS manages this network
	if d.PrivateNetwork == defaultNetworkName {
		log.Debugf("Using the default network, skipping deletion")
		return nil
	}

	// network: private
	log.Debugf("Checking if network %s exists...", d.PrivateNetwork)
	libvirtNet, err := conn.LookupNetworkByName(d.PrivateNetwork)
	if err != nil {
		if lvErr(err).Code == libvirt.ERR_NO_NETWORK {
			log.Warnf("Network %s does not exist. Skipping deletion", d.PrivateNetwork)
			return nil
		}
		return errors.Wrapf(err, "failed looking up network %s", d.PrivateNetwork)
	}
	defer func() { _ = libvirtNet.Free() }()
	log.Debugf("Network %s exists", d.PrivateNetwork)

	err = d.checkDomains(conn)
	if err != nil {
		return err
	}

	// when we reach this point, it means it is safe to delete the network

	log.Debugf("Trying to delete network %s...", d.PrivateNetwork)
	deleteFunc := func() error {
		active, err := libvirtNet.IsActive()
		if err != nil {
			return err
		}
		if active {
			log.Debugf("Destroying active network %s", d.PrivateNetwork)
			if err := libvirtNet.Destroy(); err != nil {
				return err
			}
		}
		log.Debugf("Undefining inactive network %s", d.PrivateNetwork)
		return libvirtNet.Undefine()
	}
	if err := retry.Local(deleteFunc, 10*time.Second); err != nil {
		return errors.Wrap(err, "deleting network")
	}
	log.Debugf("Network %s deleted", d.PrivateNetwork)

	return nil
}

func (d *Driver) checkDomains(conn *libvirt.Connect) error {
	type source struct {
		// XMLName xml.Name `xml:"source"`
		Network string `xml:"network,attr"`
	}
	type iface struct {
		// XMLName xml.Name `xml:"interface"`
		Source source `xml:"source"`
	}
	type result struct {
		// XMLName xml.Name `xml:"domain"`
		Name       string  `xml:"name"`
		Interfaces []iface `xml:"devices>interface"`
	}

	// iterate over every (also turned off) domains, and check if it
	// is using the private network. Do *not* delete the network if
	// that is the case
	log.Debug("Trying to list all domains...")
	doms, err := conn.ListAllDomains(0)
	if err != nil {
		return errors.Wrap(err, "list all domains")
	}
	log.Debugf("Listed all domains: total of %d domains", len(doms))

	// fail if there are 0 domains
	if len(doms) == 0 {
		log.Warn("list of domains is 0 length")
	}

	for _, dom := range doms {
		// get the name of the domain we iterate over
		log.Debug("Trying to get name of domain...")
		name, err := dom.GetName()
		if err != nil {
			return errors.Wrap(err, "failed to get name of a domain")
		}
		log.Debugf("Got domain name: %s", name)

		// skip the domain if it is our own machine
		if name == d.MachineName {
			log.Debug("Skipping domain as it is us...")
			continue
		}

		// unfortunately, there is no better way to retrieve a list of all defined interfaces
		// in domains than getting it from the defined XML of all domains
		// NOTE: conn.ListAllInterfaces does not help in this case
		log.Debugf("Getting XML for domain %s...", name)
		xmlString, err := dom.GetXMLDesc(libvirt.DOMAIN_XML_INACTIVE)
		if err != nil {
			return errors.Wrapf(err, "failed to get XML of domain '%s'", name)
		}
		log.Debugf("Got XML for domain %s", name)

		v := result{}
		err = xml.Unmarshal([]byte(xmlString), &v)
		if err != nil {
			return errors.Wrapf(err, "failed to unmarshal XML of domain '%s", name)
		}
		log.Debugf("Unmarshaled XML for domain %s: %#v", name, v)

		// iterate over the found interfaces
		for _, i := range v.Interfaces {
			if i.Source.Network == d.PrivateNetwork {
				log.Debugf("domain %s DOES use network %s, aborting...", name, d.PrivateNetwork)
				return fmt.Errorf("network still in use at least by domain '%s',", name)
			}
			log.Debugf("domain %s does not use network %s", name, d.PrivateNetwork)
		}
	}

	return nil
}

// Static IP management
// "Update ... existing network definition, with the changes ... taking effect immediately, without needing to destroy and re-start the network."
// ref: https://libvirt.org/manpages/virsh.html#net-update
// ref: https://libvirt.org/html/libvirt-libvirt-network.html#virNetworkUpdate
// ref: https://wiki.libvirt.org/page/Networking#Applying_modifications_to_the_network

// ref: https://libvirt.org/formatnetwork.html#elementsAddress
// ref: https://libvirt.org/html/libvirt-libvirt-domain.html#virDomainInterfaceAddresses
// ref: https://libvirt.org/manpages/virsh.html#domifaddr

// addStaticIP appends new host's name, MAC and static IP address record to list of network DHCP leases.
// It will return nil if host record already exists.
func addStaticIP(conn *libvirt.Connect, networkName, hostname, mac, ip string) error {
	l, err := dhcpLease(conn, networkName, hostname, mac, ip)
	if err != nil {
		return fmt.Errorf("failed looking up network %s for host DHCP lease {name: %q, mac: %q, ip: %q}: %w", networkName, hostname, mac, ip, err)
	}
	if l != nil {
		log.Debugf("skip adding static IP to network %s - found existing host DHCP lease matching {name: %q, mac: %q, ip: %q}", networkName, hostname, mac, ip)
		return nil
	}

	libvirtNet, err := conn.LookupNetworkByName(networkName)
	if err != nil {
		return fmt.Errorf("failed looking up network %s: %w", networkName, err)
	}
	defer func() { _ = libvirtNet.Free() }()

	return libvirtNet.Update(
		libvirt.NETWORK_UPDATE_COMMAND_ADD_LAST,
		libvirt.NETWORK_SECTION_IP_DHCP_HOST,
		-1,
		fmt.Sprintf("<host mac=%q name=%q ip=%q/>", mac, hostname, ip),
		libvirt.NETWORK_UPDATE_AFFECT_LIVE+libvirt.NETWORK_UPDATE_AFFECT_CONFIG)
}

// delStaticIP deletes static IP address record that matches given combination of host's name, MAC and IP from list of network DHCP leases.
// It will return nil if record doesn't exist.
func delStaticIP(conn *libvirt.Connect, networkName, hostname, mac, ip string) error {
	l, err := dhcpLease(conn, networkName, hostname, mac, ip)
	if err != nil {
		return fmt.Errorf("failed looking up network %s for host DHCP lease {name: %q, mac: %q, ip: %q}: %w", networkName, hostname, mac, ip, err)
	}
	if l == nil {
		log.Debugf("skip deleting static IP from network %s - couldn't find host DHCP lease matching {name: %q, mac: %q, ip: %q}", networkName, hostname, mac, ip)
		return nil
	}

	libvirtNet, err := conn.LookupNetworkByName(networkName)
	if err != nil {
		return fmt.Errorf("failed looking up network %s: %w", networkName, err)
	}
	defer func() { _ = libvirtNet.Free() }()

	return libvirtNet.Update(
		libvirt.NETWORK_UPDATE_COMMAND_DELETE,
		libvirt.NETWORK_SECTION_IP_DHCP_HOST,
		-1,
		fmt.Sprintf("<host mac=%q name=%q ip=%q/>", l.Mac, l.Hostname, l.IPaddr),
		libvirt.NETWORK_UPDATE_AFFECT_LIVE+libvirt.NETWORK_UPDATE_AFFECT_CONFIG)
}

// dhcpLease returns network DHCP lease that matches given combination of host's name, MAC and IP.
func dhcpLease(conn *libvirt.Connect, networkName, hostname, mac, ip string) (lease *libvirt.NetworkDHCPLease, err error) {
	if hostname == "" && mac == "" && ip == "" {
		return nil, nil
	}

	libvirtNet, err := conn.LookupNetworkByName(networkName)
	if err != nil {
		return nil, fmt.Errorf("failed looking up network %s: %w", networkName, err)
	}
	defer func() { _ = libvirtNet.Free() }()

	leases, err := libvirtNet.GetDHCPLeases()
	if err != nil {
		return nil, fmt.Errorf("failed getting host DHCP leases: %w", err)
	}

	for _, l := range leases {
		if (hostname == "" || hostname == l.Hostname) && (mac == "" || mac == l.Mac) && (ip == "" || ip == l.IPaddr) {
			log.Debugf("found host DHCP lease matching {name: %q, mac: %q, ip: %q} in network %s: %+v", hostname, mac, ip, networkName, l)
			return &l, nil
		}
	}

	log.Debugf("unable to find host DHCP lease matching {name: %q, mac: %q, ip: %q} in network %s", hostname, mac, ip, networkName)
	return nil, nil
}

// ipFromAPI returns current primary IP address of domain interface in network.
func ipFromAPI(conn *libvirt.Connect, domain, networkName string) (string, error) {
	mac, err := macFromXML(conn, domain, networkName)
	if err != nil {
		return "", fmt.Errorf("failed getting MAC address: %w", err)
	}

	ifaces, err := ifListFromAPI(conn, domain)
	if err != nil {
		return "", fmt.Errorf("failed getting network %s interfaces using API of domain %s: %w", networkName, domain, err)
	}
	for _, i := range ifaces {
		if i.Hwaddr == mac {
			if i.Addrs != nil {
				log.Debugf("domain %s has current primary IP address %s and MAC address %s in network %s", domain, i.Addrs[0].Addr, mac, networkName)
				return i.Addrs[0].Addr, nil
			}
			log.Debugf("domain %s with MAC address %s doesn't have current IP address in network %s: %+v", domain, mac, networkName, i)
			return "", nil
		}
	}

<<<<<<< HEAD
	log.Debugf("unable to find current IP address of domain %s in network %s (interfaces detected: %+v)", domain, network, ifaces)
=======
	log.Debugf("unable to find current IP address of domain %s in network %s", domain, networkName)
>>>>>>> 3cf1e63e
	return "", nil
}

// ifListFromAPI returns current domain interfaces.
func ifListFromAPI(conn *libvirt.Connect, domain string) ([]libvirt.DomainInterface, error) {
	dom, err := conn.LookupDomainByName(domain)
	if err != nil {
		return nil, fmt.Errorf("failed looking up domain %s: %w", domain, err)
	}
	defer func() { _ = dom.Free() }()

	ifs, err := dom.ListAllInterfaceAddresses(libvirt.DOMAIN_INTERFACE_ADDRESSES_SRC_ARP)
	if len(ifs) == 0 {
		if err != nil {
			log.Debugf("failed listing network interface addresses of domain %s (source=arp): %v", domain, err)
		} else {
			log.Debugf("no network interface addresses found for domain %s (source=arp)", domain)
		}
		log.Debugf("trying to list again with source=lease")

		if ifs, err = dom.ListAllInterfaceAddresses(libvirt.DOMAIN_INTERFACE_ADDRESSES_SRC_LEASE); err != nil {
			return nil, fmt.Errorf("failed listing network interface addresses of domain %s (source=lease): %w", domain, err)
		}
	}

	return ifs, nil
}

// ipFromXML returns defined IP address of interface in network.
func ipFromXML(conn *libvirt.Connect, domain, networkName string) (string, error) {
	mac, err := macFromXML(conn, domain, networkName)
	if err != nil {
		return "", fmt.Errorf("failed getting MAC address: %w", err)
	}

	lease, err := dhcpLease(conn, networkName, "", mac, "")
	if err != nil {
		return "", fmt.Errorf("failed looking up network %s for host DHCP lease {name: <any>, mac: %q, ip: <any>}: %w", networkName, mac, err)
	}
	if lease == nil {
		log.Debugf("unable to find defined IP address of network %s interface with MAC address %s", networkName, mac)
		return "", nil
	}

	log.Debugf("domain %s has defined IP address %s and MAC address %s in network %s", domain, lease.IPaddr, mac, networkName)
	return lease.IPaddr, nil
}

// macFromXML returns defined MAC address of interface in network from domain XML.
func macFromXML(conn *libvirt.Connect, domain, networkName string) (string, error) {
	domIfs, err := ifListFromXML(conn, domain)
	if err != nil {
		return "", fmt.Errorf("failed getting network %s interfaces using XML of domain %s: %w", networkName, domain, err)
	}

	for _, i := range domIfs {
		if i.Source.Network == networkName {
			log.Debugf("domain %s has defined MAC address %s in network %s", domain, i.Mac.Address, networkName)
			return i.Mac.Address, nil
		}
	}

	return "", fmt.Errorf("unable to get defined MAC address of network %s interface using XML of domain %s: network %s not found", networkName, domain, networkName)
}

// ifListFromXML returns defined domain interfaces from domain XML.
func ifListFromXML(conn *libvirt.Connect, domain string) ([]kvmIface, error) {
	dom, err := conn.LookupDomainByName(domain)
	if err != nil {
		return nil, fmt.Errorf("failed looking up domain %s: %w", domain, err)
	}
	defer func() { _ = dom.Free() }()

	domXML, err := dom.GetXMLDesc(0)
	if err != nil {
		return nil, fmt.Errorf("failed getting XML of domain %s: %w", domain, err)
	}

	var d struct {
		Interfaces []kvmIface `xml:"devices>interface"`
	}
	err = xml.Unmarshal([]byte(domXML), &d)
	if err != nil {
		return nil, fmt.Errorf("failed parsing XML of domain %s: %w", domain, err)
	}

	return d.Interfaces, nil
}<|MERGE_RESOLUTION|>--- conflicted
+++ resolved
@@ -491,11 +491,7 @@
 		}
 	}
 
-<<<<<<< HEAD
-	log.Debugf("unable to find current IP address of domain %s in network %s (interfaces detected: %+v)", domain, network, ifaces)
-=======
-	log.Debugf("unable to find current IP address of domain %s in network %s", domain, networkName)
->>>>>>> 3cf1e63e
+	log.Debugf("unable to find current IP address of domain %s in network %s (interfaces detected: %+v)", domain, networkName, ifaces)
 	return "", nil
 }
 
