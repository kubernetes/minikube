--- conflicted
+++ resolved
@@ -24,15 +24,9 @@
 
 const (
 	// Version is the current version of kic
-<<<<<<< HEAD
-	Version = "v0.0.17-1614218885-10611"
-	// SHA of the kic base image
-	baseImageSHA = "b68a94be0f2f032c82f44c1fc7c530fbb7b2da7dd37ddf8ded69877abf1d8d12"
-=======
 	Version = "v0.0.17-1614202509-10427"
 	// SHA of the kic base image
 	baseImageSHA = "93f2448d272ebad3d564c04474cafe03bb7440149c241d1d010b2e90e14da213"
->>>>>>> 828769b8
 	// The name of the GCR kicbase repository
 	gcrRepo = "gcr.io/k8s-minikube/kicbase-builds"
 	// The name of the Dockerhub kicbase repository
