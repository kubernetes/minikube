--- conflicted
+++ resolved
@@ -24,17 +24,10 @@
 
 const (
 	// Version is the current version of kic
-<<<<<<< HEAD
-	Version = "v0.0.46-1747342779-20770"
-
-	// SHA of the kic base image
-	baseImageSHA = "96102aa1610a1e3387c6c8615996ba4c39aafaf8b71f09c3c1b4b089e2a2b5d2"
-=======
 	Version = "v0.0.46-1747341282-20771"
 
 	// SHA of the kic base image
 	baseImageSHA = "9700c7322fd333e81ca413938873a2d16f481e6b48fcba28fa96ff378022ba63"
->>>>>>> 38a80fee
 	// The name of the GCR kicbase repository
 	gcrRepo = "gcr.io/k8s-minikube/kicbase-builds"
 	// The name of the Dockerhub kicbase repository
