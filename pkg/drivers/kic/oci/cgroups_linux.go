//go:build linux

/*
Copyright 2021 The Kubernetes Authors All rights reserved.

Licensed under the Apache License, Version 2.0 (the "License");
you may not use this file except in compliance with the License.
You may obtain a copy of the License at

    http://www.apache.org/licenses/LICENSE-2.0

Unless required by applicable law or agreed to in writing, software
distributed under the License is distributed on an "AS IS" BASIS,
WITHOUT WARRANTIES OR CONDITIONS OF ANY KIND, either express or implied.
See the License for the specific language governing permissions and
limitations under the License.
*/

package oci

import (
	"fmt"
	"os"
	"path"
<<<<<<< HEAD
	"syscall"

	"github.com/opencontainers/runc/libcontainer/cgroups"
	"golang.org/x/sys/unix"
=======

	"github.com/opencontainers/runc/libcontainer/cgroups"
>>>>>>> 6059f8e9

	"k8s.io/klog/v2"
)

// findCgroupMountpoints returns the cgroups mount point
// defined in docker engine engine/pkg/sysinfo/sysinfo_linux.go
func findCgroupMountpoints() (map[string]string, error) {
	cgMounts, err := cgroups.GetCgroupMounts(false)
	if err != nil {
		return nil, fmt.Errorf("failed to parse cgroup information: %v", err)
	}
	mps := make(map[string]string)
	for _, m := range cgMounts {
		for _, ss := range m.Subsystems {
			mps[ss] = m.Mountpoint
		}
	}
	return mps, nil
}

// HasMemoryCgroup checks whether it is possible to set memory limit for cgroup.
func HasMemoryCgroup() bool {
	cgMounts, err := findCgroupMountpoints()
	if err != nil {
		klog.Warning("Your kernel does not support memory limit capabilities or the cgroup is not mounted.")
		return false
	}
	_, ok := cgMounts["memory"]
	if !ok {
		klog.Warning("Your kernel does not support memory limit capabilities or the cgroup is not mounted.")
		return false
	}
	return true
}

// hasMemorySwapCgroup checks whether it is possible to set swap limit for cgroup
func hasMemorySwapCgroup() bool {
	cgMounts, err := findCgroupMountpoints()
	if err != nil {
		klog.Warning("Your kernel does not support swap limit capabilities or the cgroup is not mounted.")
		return false
	}
	mountPoint, ok := cgMounts["memory"]
	if !ok {
		klog.Warning("Your kernel does not support swap limit capabilities or the cgroup is not mounted.")
		return false
	}

	_, err = os.Stat(path.Join(mountPoint, "memory.memsw.limit_in_bytesw"))
	if err != nil {
		klog.Warning("Your kernel does not support swap limit capabilities or the cgroup is not mounted.")
		return false

	}
<<<<<<< HEAD
	return st.Type == unix.CGROUP2_SUPER_MAGIC, nil
}

// findCgroupMountpoints returns the cgroups mount point
// defined in docker engine engine/pkg/sysinfo/sysinfo_linux.go
func findCgroupMountpoints() (map[string]string, error) {
	cgMounts, err := cgroups.GetCgroupMounts(false)
	if err != nil {
		return nil, fmt.Errorf("Failed to parse cgroup information: %v", err)
	}
	mps := make(map[string]string)
	for _, m := range cgMounts {
		for _, ss := range m.Subsystems {
			mps[ss] = m.Mountpoint
		}
	}
	return mps, nil
}

// HasMemoryCgroup checks whether it is possible to set memory limit for cgroup.
func HasMemoryCgroup() bool {
	cgMounts, err := findCgroupMountpoints()
	if err != nil {
		klog.Warning("Your kernel does not support memory limit capabilities or the cgroup is not mounted.")
		return false
	}
	_, ok := cgMounts["memory"]
	if !ok {
		klog.Warning("Your kernel does not support memory limit capabilities or the cgroup is not mounted.")
		return false
	}
	return true
}

// hasMemorySwapCgroup checks whether it is possible to set swap limit for cgroup
func hasMemorySwapCgroup() bool {
	cgMounts, err := findCgroupMountpoints()
	if err != nil {
		klog.Warning("Your kernel does not support swap limit capabilities or the cgroup is not mounted.")
		return false
	}
	mountPoint, ok := cgMounts["memory"]
	if !ok {
		klog.Warning("Your kernel does not support swap limit capabilities or the cgroup is not mounted.")
		return false
	}

	_, err = os.Stat(path.Join(mountPoint, "memory.memsw.limit_in_bytesw"))
	if err != nil {
		klog.Warning("Your kernel does not support swap limit capabilities or the cgroup is not mounted.")
		return false

	}
=======
>>>>>>> 6059f8e9
	return true
}<|MERGE_RESOLUTION|>--- conflicted
+++ resolved
@@ -22,15 +22,8 @@
 	"fmt"
 	"os"
 	"path"
-<<<<<<< HEAD
-	"syscall"
 
 	"github.com/opencontainers/runc/libcontainer/cgroups"
-	"golang.org/x/sys/unix"
-=======
-
-	"github.com/opencontainers/runc/libcontainer/cgroups"
->>>>>>> 6059f8e9
 
 	"k8s.io/klog/v2"
 )
@@ -85,61 +78,5 @@
 		return false
 
 	}
-<<<<<<< HEAD
-	return st.Type == unix.CGROUP2_SUPER_MAGIC, nil
-}
-
-// findCgroupMountpoints returns the cgroups mount point
-// defined in docker engine engine/pkg/sysinfo/sysinfo_linux.go
-func findCgroupMountpoints() (map[string]string, error) {
-	cgMounts, err := cgroups.GetCgroupMounts(false)
-	if err != nil {
-		return nil, fmt.Errorf("Failed to parse cgroup information: %v", err)
-	}
-	mps := make(map[string]string)
-	for _, m := range cgMounts {
-		for _, ss := range m.Subsystems {
-			mps[ss] = m.Mountpoint
-		}
-	}
-	return mps, nil
-}
-
-// HasMemoryCgroup checks whether it is possible to set memory limit for cgroup.
-func HasMemoryCgroup() bool {
-	cgMounts, err := findCgroupMountpoints()
-	if err != nil {
-		klog.Warning("Your kernel does not support memory limit capabilities or the cgroup is not mounted.")
-		return false
-	}
-	_, ok := cgMounts["memory"]
-	if !ok {
-		klog.Warning("Your kernel does not support memory limit capabilities or the cgroup is not mounted.")
-		return false
-	}
-	return true
-}
-
-// hasMemorySwapCgroup checks whether it is possible to set swap limit for cgroup
-func hasMemorySwapCgroup() bool {
-	cgMounts, err := findCgroupMountpoints()
-	if err != nil {
-		klog.Warning("Your kernel does not support swap limit capabilities or the cgroup is not mounted.")
-		return false
-	}
-	mountPoint, ok := cgMounts["memory"]
-	if !ok {
-		klog.Warning("Your kernel does not support swap limit capabilities or the cgroup is not mounted.")
-		return false
-	}
-
-	_, err = os.Stat(path.Join(mountPoint, "memory.memsw.limit_in_bytesw"))
-	if err != nil {
-		klog.Warning("Your kernel does not support swap limit capabilities or the cgroup is not mounted.")
-		return false
-
-	}
-=======
->>>>>>> 6059f8e9
 	return true
 }