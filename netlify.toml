--- conflicted
+++ resolved
@@ -4,13 +4,8 @@
 command = "pwd && cd themes/docsy && npm install && git submodule update -f --init && cd ../.. && hugo"
 
 [build.environment]
-<<<<<<< HEAD
-NODE_VERSION = "20.18.0"
+NODE_VERSION = "20.18.1"
 HUGO_VERSION = "v0.139.2"
-=======
-NODE_VERSION = "20.18.1"
-HUGO_VERSION = "v0.138.0"
->>>>>>> 1826ddb0
 
 [context.production.environment]
 HUGO_ENV = "production"
