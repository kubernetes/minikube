---
title: "2025"
linkTitle: "2025"
weight: -99992025
---
<html>
<head>
    <title>kubernetes/minikube - Leaderboard</title>
		
    <link rel="preconnect" href="https://fonts.gstatic.com">
    <link href="https://fonts.googleapis.com/css2?family=Open+Sans:wght@300;400;600;700&display=swap" rel="stylesheet">
    <script type="text/javascript" src="https://www.gstatic.com/charts/loader.js"></script>
    <script type="text/javascript">
        google.charts.load("current", {packages:["corechart"]});
    </script>
    <style>
    body {
       font-family: 'Open Sans', sans-serif;
       background-color: #f7f7fa;
       padding: 1em;
    }

    h1 {
      color: rgba(66,133,244);
      margin-bottom: 0em;
    }

    .subtitle {
      color: rgba(23,90,201);
      font-size: small;
    }

    pre {
        white-space: pre-wrap;
        word-wrap: break-word;
        color: #666;
        font-size: small;
    }

    h2.cli {
       color: #666;
    }

    h2 {
        color: #333;
    }

    .board p {
        font-size: small;
        color: #999;
        text-align: center;
    }


    .board {
        clear: right;
        display: inline-block;
        padding: 0.5em;
        margin: 0.5em;
        background-color: #fff;
    }
    .board:nth-child(4n+3) {
        border: 2px solid rgba(66,133,244,0.25);
        color: rgba(66,133,244);
    }

    .board:nth-child(4n+2) {
        border: 2px solid rgba(219,68,55,0.25);
        color: rgba rgba(219,68,55);
    }

    .board:nth-child(4n+1) {
        border: 2px solid rgba(244,160,0,0.25);
        color: rgba(244,160,0);
    }

    .board:nth-child(4n) {
        border: 2px solid rgba(15,157,88,0.25);
        color: rgba(15,157,88);
    }

    h3 {
        text-align: center;
    }

    </style>
</head>
<body>
    <h1>kubernetes/minikube</h1>
<<<<<<< HEAD
    <div class="subtitle">2025-01-01 &mdash; 2025-11-30</div>
=======
    <div class="subtitle">2025-01-01 &mdash; 2025-12-31</div>
>>>>>>> 3d9b452d

    
        <h2>Reviewers</h2>

        
            <div class="board">
            <h3>Most Influential</h3>
            <p># of Merged PRs reviewed</p>
            <div id="chart_reviewCounts" style="width: 450px; height: 350px;"></div>
            <script type="text/javascript">
                google.charts.setOnLoadCallback(drawreviewCounts);

                function drawreviewCounts() {
                    var data = new google.visualization.arrayToDataTable([
                    [{label:'',type:'string'},{label: '# of Merged PRs reviewed', type: 'number'}, { role: 'annotation' }],
<<<<<<< HEAD
                    ["medyagh", 84, "84"],
                    ["nirs", 29, "29"],
                    ["prezha", 8, "8"],
                    ["afbjorklund", 7, "7"],
                    ["Copilot", 3, "3"],
                    ["cfergeau", 3, "3"],
                    ["obnoxxx", 1, "1"],
                    ["bobsira", 1, "1"],
                    ["divysinghvi", 1, "1"],
=======
                    ["medyagh", 100, "100"],
                    ["nirs", 40, "40"],
                    ["Copilot", 15, "15"],
                    ["afbjorklund", 9, "9"],
                    ["prezha", 8, "8"],
                    ["cfergeau", 4, "4"],
                    ["obnoxxx", 2, "2"],
                    ["bobsira", 2, "2"],
>>>>>>> 3d9b452d
                    ["wt", 1, "1"],
                    ["divysinghvi", 1, "1"],
                    ["illume", 1, "1"],
                    
                    ]);

                    var options = {
                    axisTitlesPosition: 'none',

                    bars: 'horizontal', // Required for Material Bar Charts.
                    axes: {
                        x: {
                        y: { side: 'top'} // Top x-axis.
                        }
                    },
                    legend: { position: "none" },
                    bar: { groupWidth: "85%" }
                    };

                   var chart = new google.visualization.BarChart(document.getElementById('chart_reviewCounts'));
                   chart.draw(data, options);
                };
            </script>
            </div>
        
            <div class="board">
            <h3>Most Helpful</h3>
            <p># of words written in merged PRs</p>
            <div id="chart_reviewWords" style="width: 450px; height: 350px;"></div>
            <script type="text/javascript">
                google.charts.setOnLoadCallback(drawreviewWords);

                function drawreviewWords() {
                    var data = new google.visualization.arrayToDataTable([
                    [{label:'',type:'string'},{label: '# of words written in merged PRs', type: 'number'}, { role: 'annotation' }],
<<<<<<< HEAD
                    ["nirs", 5792, "5792"],
                    ["medyagh", 4656, "4656"],
                    ["prezha", 947, "947"],
                    ["afbjorklund", 464, "464"],
                    ["Copilot", 269, "269"],
                    ["cfergeau", 238, "238"],
                    ["bobsira", 61, "61"],
                    ["obnoxxx", 50, "50"],
=======
                    ["nirs", 6503, "6503"],
                    ["medyagh", 5636, "5636"],
                    ["Copilot", 2306, "2306"],
                    ["prezha", 947, "947"],
                    ["afbjorklund", 646, "646"],
                    ["bobsira", 356, "356"],
                    ["cfergeau", 288, "288"],
                    ["obnoxxx", 190, "190"],
                    ["divysinghvi", 21, "21"],
>>>>>>> 3d9b452d
                    ["illume", 21, "21"],
                    ["divysinghvi", 21, "21"],
                    ["wt", 14, "14"],
                    
                    ]);

                    var options = {
                    axisTitlesPosition: 'none',

                    bars: 'horizontal', // Required for Material Bar Charts.
                    axes: {
                        x: {
                        y: { side: 'top'} // Top x-axis.
                        }
                    },
                    legend: { position: "none" },
                    bar: { groupWidth: "85%" }
                    };

                   var chart = new google.visualization.BarChart(document.getElementById('chart_reviewWords'));
                   chart.draw(data, options);
                };
            </script>
            </div>
        
            <div class="board">
            <h3>Most Demanding</h3>
            <p># of Review Comments in merged PRs</p>
            <div id="chart_reviewComments" style="width: 450px; height: 350px;"></div>
            <script type="text/javascript">
                google.charts.setOnLoadCallback(drawreviewComments);

                function drawreviewComments() {
                    var data = new google.visualization.arrayToDataTable([
                    [{label:'',type:'string'},{label: '# of Review Comments in merged PRs', type: 'number'}, { role: 'annotation' }],
<<<<<<< HEAD
                    ["nirs", 140, "140"],
                    ["medyagh", 112, "112"],
                    ["prezha", 14, "14"],
                    ["afbjorklund", 10, "10"],
                    ["Copilot", 6, "6"],
                    ["divysinghvi", 4, "4"],
                    ["cfergeau", 3, "3"],
                    ["bobsira", 1, "1"],
                    ["wt", 0, "0"],
=======
                    ["nirs", 155, "155"],
                    ["medyagh", 135, "135"],
                    ["Copilot", 44, "44"],
                    ["prezha", 14, "14"],
                    ["afbjorklund", 10, "10"],
                    ["cfergeau", 7, "7"],
                    ["divysinghvi", 4, "4"],
                    ["bobsira", 1, "1"],
>>>>>>> 3d9b452d
                    ["obnoxxx", 0, "0"],
                    ["illume", 0, "0"],
                    ["wt", 0, "0"],
                    
                    ]);

                    var options = {
                    axisTitlesPosition: 'none',

                    bars: 'horizontal', // Required for Material Bar Charts.
                    axes: {
                        x: {
                        y: { side: 'top'} // Top x-axis.
                        }
                    },
                    legend: { position: "none" },
                    bar: { groupWidth: "85%" }
                    };

                   var chart = new google.visualization.BarChart(document.getElementById('chart_reviewComments'));
                   chart.draw(data, options);
                };
            </script>
            </div>
        
    
        <h2>Pull Requests</h2>

        
            <div class="board">
            <h3>Most Active</h3>
            <p># of Pull Requests Merged</p>
            <div id="chart_prCounts" style="width: 450px; height: 350px;"></div>
            <script type="text/javascript">
                google.charts.setOnLoadCallback(drawprCounts);

                function drawprCounts() {
                    var data = new google.visualization.arrayToDataTable([
                    [{label:'',type:'string'},{label: '# of Pull Requests Merged', type: 'number'}, { role: 'annotation' }],
<<<<<<< HEAD
                    ["medyagh", 70, "70"],
                    ["nirs", 57, "57"],
                    ["prezha", 16, "16"],
                    ["ComradeProgrammer", 12, "12"],
                    ["jeffmaury", 9, "9"],
                    ["LJTian", 6, "6"],
                    ["afbjorklund", 6, "6"],
                    ["volatilemolotov", 4, "4"],
                    ["divysinghvi", 4, "4"],
                    ["Victorthedev", 3, "3"],
                    ["bobsira", 3, "3"],
                    ["developowl", 3, "3"],
                    ["joaquimrocha", 3, "3"],
                    ["zvdy", 2, "2"],
                    ["ipochi", 2, "2"],
=======
                    ["medyagh", 138, "138"],
                    ["nirs", 62, "62"],
                    ["afbjorklund", 20, "20"],
                    ["prezha", 16, "16"],
                    ["ComradeProgrammer", 13, "13"],
                    ["bobsira", 12, "12"],
                    ["jeffmaury", 10, "10"],
                    ["LJTian", 8, "8"],
                    ["volatilemolotov", 4, "4"],
                    ["divysinghvi", 4, "4"],
                    ["joaquimrocha", 3, "3"],
                    ["Victorthedev", 3, "3"],
                    ["developowl", 3, "3"],
                    ["Cosmicoppai", 2, "2"],
                    ["obnoxxx", 2, "2"],
>>>>>>> 3d9b452d
                    
                    ]);

                    var options = {
                    axisTitlesPosition: 'none',

                    bars: 'horizontal', // Required for Material Bar Charts.
                    axes: {
                        x: {
                        y: { side: 'top'} // Top x-axis.
                        }
                    },
                    legend: { position: "none" },
                    bar: { groupWidth: "85%" }
                    };

                   var chart = new google.visualization.BarChart(document.getElementById('chart_prCounts'));
                   chart.draw(data, options);
                };
            </script>
            </div>
        
            <div class="board">
            <h3>Big Movers</h3>
            <p>Lines of code (delta)</p>
            <div id="chart_prDeltas" style="width: 450px; height: 350px;"></div>
            <script type="text/javascript">
                google.charts.setOnLoadCallback(drawprDeltas);

                function drawprDeltas() {
                    var data = new google.visualization.arrayToDataTable([
                    [{label:'',type:'string'},{label: 'Lines of code (delta)', type: 'number'}, { role: 'annotation' }],
<<<<<<< HEAD
                    ["nirs", 8270, "8270"],
                    ["medyagh", 7042, "7042"],
                    ["ComradeProgrammer", 2500, "2500"],
                    ["prezha", 1420, "1420"],
                    ["LJTian", 1297, "1297"],
=======
                    ["medyagh", 10673, "10673"],
                    ["afbjorklund", 9703, "9703"],
                    ["nirs", 8961, "8961"],
                    ["ComradeProgrammer", 2504, "2504"],
                    ["prezha", 1420, "1420"],
                    ["LJTian", 1299, "1299"],
>>>>>>> 3d9b452d
                    ["nixpanic", 914, "914"],
                    ["dkozhuharoff", 863, "863"],
                    ["amorey", 843, "843"],
                    ["Victorthedev", 764, "764"],
                    ["panyam", 738, "738"],
                    ["volatilemolotov", 386, "386"],
<<<<<<< HEAD
                    ["afbjorklund", 163, "163"],
                    ["laxman-gupta1006", 137, "137"],
                    ["divysinghvi", 124, "124"],
                    ["joaquimrocha", 114, "114"],
=======
                    ["bobsira", 234, "234"],
                    ["zhengtianbao", 144, "144"],
                    ["laxman-gupta1006", 137, "137"],
>>>>>>> 3d9b452d
                    
                    ]);

                    var options = {
                    axisTitlesPosition: 'none',

                    bars: 'horizontal', // Required for Material Bar Charts.
                    axes: {
                        x: {
                        y: { side: 'top'} // Top x-axis.
                        }
                    },
                    legend: { position: "none" },
                    bar: { groupWidth: "85%" }
                    };

                   var chart = new google.visualization.BarChart(document.getElementById('chart_prDeltas'));
                   chart.draw(data, options);
                };
            </script>
            </div>
        
            <div class="board">
            <h3>Most difficult to review</h3>
            <p>Average PR size (added+changed)</p>
            <div id="chart_prSize" style="width: 450px; height: 350px;"></div>
            <script type="text/javascript">
                google.charts.setOnLoadCallback(drawprSize);

                function drawprSize() {
                    var data = new google.visualization.arrayToDataTable([
                    [{label:'',type:'string'},{label: 'Average PR size (added+changed)', type: 'number'}, { role: 'annotation' }],
                    ["dkozhuharoff", 672, "672"],
                    ["panyam", 504, "504"],
                    ["amorey", 392, "392"],
<<<<<<< HEAD
                    ["ComradeProgrammer", 178, "178"],
                    ["Victorthedev", 150, "150"],
                    ["laxman-gupta1006", 131, "131"],
                    ["LJTian", 127, "127"],
                    ["nirs", 93, "93"],
                    ["volatilemolotov", 85, "85"],
                    ["yankay", 54, "54"],
                    ["medyagh", 49, "49"],
                    ["prezha", 48, "48"],
                    ["james-world", 45, "45"],
                    ["joaquimrocha", 37, "37"],
                    ["divysinghvi", 27, "27"],
=======
                    ["afbjorklund", 246, "246"],
                    ["ComradeProgrammer", 164, "164"],
                    ["Victorthedev", 150, "150"],
                    ["laxman-gupta1006", 131, "131"],
                    ["zhengtianbao", 127, "127"],
                    ["LJTian", 95, "95"],
                    ["nirs", 91, "91"],
                    ["volatilemolotov", 85, "85"],
                    ["yankay", 54, "54"],
                    ["prezha", 48, "48"],
                    ["james-world", 45, "45"],
                    ["medyagh", 43, "43"],
>>>>>>> 3d9b452d
                    
                    ]);

                    var options = {
                    axisTitlesPosition: 'none',

                    bars: 'horizontal', // Required for Material Bar Charts.
                    axes: {
                        x: {
                        y: { side: 'top'} // Top x-axis.
                        }
                    },
                    legend: { position: "none" },
                    bar: { groupWidth: "85%" }
                    };

                   var chart = new google.visualization.BarChart(document.getElementById('chart_prSize'));
                   chart.draw(data, options);
                };
            </script>
            </div>
        
    
        <h2>Issues</h2>

        
            <div class="board">
            <h3>Most Active</h3>
            <p># of comments</p>
            <div id="chart_comments" style="width: 450px; height: 350px;"></div>
            <script type="text/javascript">
                google.charts.setOnLoadCallback(drawcomments);

                function drawcomments() {
                    var data = new google.visualization.arrayToDataTable([
                    [{label:'',type:'string'},{label: '# of comments', type: 'number'}, { role: 'annotation' }],
<<<<<<< HEAD
                    ["afbjorklund", 112, "112"],
                    ["nirs", 102, "102"],
                    ["Ritikaa96", 60, "60"],
                    ["medyagh", 47, "47"],
                    ["Ruchi1499", 42, "42"],
                    ["divysinghvi", 32, "32"],
=======
                    ["afbjorklund", 152, "152"],
                    ["nirs", 136, "136"],
                    ["Ritikaa96", 60, "60"],
                    ["medyagh", 48, "48"],
                    ["Ruchi1499", 42, "42"],
                    ["divysinghvi", 33, "33"],
>>>>>>> 3d9b452d
                    ["dhairya-seth", 31, "31"],
                    ["henry3260", 27, "27"],
                    ["obnoxxx", 24, "24"],
                    ["LJTian", 15, "15"],
                    ["AmarNathChary", 10, "10"],
                    ["kundan2707", 7, "7"],
<<<<<<< HEAD
                    ["eshentials", 4, "4"],
                    ["Angelin01", 4, "4"],
                    ["ljluestc", 4, "4"],
=======
                    ["Stefan956", 7, "7"],
                    ["Angelin01", 5, "5"],
                    ["p172913", 4, "4"],
>>>>>>> 3d9b452d
                    
                    ]);

                    var options = {
                    axisTitlesPosition: 'none',

                    bars: 'horizontal', // Required for Material Bar Charts.
                    axes: {
                        x: {
                        y: { side: 'top'} // Top x-axis.
                        }
                    },
                    legend: { position: "none" },
                    bar: { groupWidth: "85%" }
                    };

                   var chart = new google.visualization.BarChart(document.getElementById('chart_comments'));
                   chart.draw(data, options);
                };
            </script>
            </div>
        
            <div class="board">
            <h3>Most Helpful</h3>
            <p># of words (excludes authored)</p>
            <div id="chart_commentWords" style="width: 450px; height: 350px;"></div>
            <script type="text/javascript">
                google.charts.setOnLoadCallback(drawcommentWords);

                function drawcommentWords() {
                    var data = new google.visualization.arrayToDataTable([
                    [{label:'',type:'string'},{label: '# of words (excludes authored)', type: 'number'}, { role: 'annotation' }],
<<<<<<< HEAD
                    ["afbjorklund", 7207, "7207"],
                    ["nirs", 6265, "6265"],
                    ["huttsMichael", 2234, "2234"],
                    ["medyagh", 1924, "1924"],
                    ["henry3260", 1758, "1758"],
                    ["obnoxxx", 1244, "1244"],
                    ["divysinghvi", 1159, "1159"],
=======
                    ["afbjorklund", 9502, "9502"],
                    ["nirs", 8155, "8155"],
                    ["huttsMichael", 2234, "2234"],
                    ["medyagh", 1961, "1961"],
                    ["henry3260", 1758, "1758"],
                    ["obnoxxx", 1244, "1244"],
                    ["divysinghvi", 1165, "1165"],
>>>>>>> 3d9b452d
                    ["Ruchi1499", 1084, "1084"],
                    ["Ritikaa96", 988, "988"],
                    ["mardonner", 790, "790"],
                    ["ljluestc", 715, "715"],
                    ["dhairya-seth", 615, "615"],
                    ["polarathene", 556, "556"],
                    ["venkateswarareddy027", 448, "448"],
<<<<<<< HEAD
                    ["Zenner2", 423, "423"],
=======
                    ["Stefan956", 427, "427"],
>>>>>>> 3d9b452d
                    
                    ]);

                    var options = {
                    axisTitlesPosition: 'none',

                    bars: 'horizontal', // Required for Material Bar Charts.
                    axes: {
                        x: {
                        y: { side: 'top'} // Top x-axis.
                        }
                    },
                    legend: { position: "none" },
                    bar: { groupWidth: "85%" }
                    };

                   var chart = new google.visualization.BarChart(document.getElementById('chart_commentWords'));
                   chart.draw(data, options);
                };
            </script>
            </div>
        
            <div class="board">
            <h3>Top Closers</h3>
            <p># of issues closed (excludes authored)</p>
            <div id="chart_issueCloser" style="width: 450px; height: 350px;"></div>
            <script type="text/javascript">
                google.charts.setOnLoadCallback(drawissueCloser);

                function drawissueCloser() {
                    var data = new google.visualization.arrayToDataTable([
                    [{label:'',type:'string'},{label: '# of issues closed (excludes authored)', type: 'number'}, { role: 'annotation' }],
<<<<<<< HEAD
                    ["medyagh", 32, "32"],
=======
                    ["medyagh", 43, "43"],
>>>>>>> 3d9b452d
                    ["afbjorklund", 3, "3"],
                    ["prezha", 2, "2"],
                    
                    ]);

                    var options = {
                    axisTitlesPosition: 'none',

                    bars: 'horizontal', // Required for Material Bar Charts.
                    axes: {
                        x: {
                        y: { side: 'top'} // Top x-axis.
                        }
                    },
                    legend: { position: "none" },
                    bar: { groupWidth: "85%" }
                    };

                   var chart = new google.visualization.BarChart(document.getElementById('chart_issueCloser'));
                   chart.draw(data, options);
                };
            </script>
            </div>
        
    
</body>
</html><|MERGE_RESOLUTION|>--- conflicted
+++ resolved
@@ -87,11 +87,7 @@
 </head>
 <body>
     <h1>kubernetes/minikube</h1>
-<<<<<<< HEAD
-    <div class="subtitle">2025-01-01 &mdash; 2025-11-30</div>
-=======
     <div class="subtitle">2025-01-01 &mdash; 2025-12-31</div>
->>>>>>> 3d9b452d
 
     
         <h2>Reviewers</h2>
@@ -107,17 +103,6 @@
                 function drawreviewCounts() {
                     var data = new google.visualization.arrayToDataTable([
                     [{label:'',type:'string'},{label: '# of Merged PRs reviewed', type: 'number'}, { role: 'annotation' }],
-<<<<<<< HEAD
-                    ["medyagh", 84, "84"],
-                    ["nirs", 29, "29"],
-                    ["prezha", 8, "8"],
-                    ["afbjorklund", 7, "7"],
-                    ["Copilot", 3, "3"],
-                    ["cfergeau", 3, "3"],
-                    ["obnoxxx", 1, "1"],
-                    ["bobsira", 1, "1"],
-                    ["divysinghvi", 1, "1"],
-=======
                     ["medyagh", 100, "100"],
                     ["nirs", 40, "40"],
                     ["Copilot", 15, "15"],
@@ -126,7 +111,6 @@
                     ["cfergeau", 4, "4"],
                     ["obnoxxx", 2, "2"],
                     ["bobsira", 2, "2"],
->>>>>>> 3d9b452d
                     ["wt", 1, "1"],
                     ["divysinghvi", 1, "1"],
                     ["illume", 1, "1"],
@@ -162,16 +146,6 @@
                 function drawreviewWords() {
                     var data = new google.visualization.arrayToDataTable([
                     [{label:'',type:'string'},{label: '# of words written in merged PRs', type: 'number'}, { role: 'annotation' }],
-<<<<<<< HEAD
-                    ["nirs", 5792, "5792"],
-                    ["medyagh", 4656, "4656"],
-                    ["prezha", 947, "947"],
-                    ["afbjorklund", 464, "464"],
-                    ["Copilot", 269, "269"],
-                    ["cfergeau", 238, "238"],
-                    ["bobsira", 61, "61"],
-                    ["obnoxxx", 50, "50"],
-=======
                     ["nirs", 6503, "6503"],
                     ["medyagh", 5636, "5636"],
                     ["Copilot", 2306, "2306"],
@@ -181,7 +155,6 @@
                     ["cfergeau", 288, "288"],
                     ["obnoxxx", 190, "190"],
                     ["divysinghvi", 21, "21"],
->>>>>>> 3d9b452d
                     ["illume", 21, "21"],
                     ["divysinghvi", 21, "21"],
                     ["wt", 14, "14"],
@@ -217,17 +190,6 @@
                 function drawreviewComments() {
                     var data = new google.visualization.arrayToDataTable([
                     [{label:'',type:'string'},{label: '# of Review Comments in merged PRs', type: 'number'}, { role: 'annotation' }],
-<<<<<<< HEAD
-                    ["nirs", 140, "140"],
-                    ["medyagh", 112, "112"],
-                    ["prezha", 14, "14"],
-                    ["afbjorklund", 10, "10"],
-                    ["Copilot", 6, "6"],
-                    ["divysinghvi", 4, "4"],
-                    ["cfergeau", 3, "3"],
-                    ["bobsira", 1, "1"],
-                    ["wt", 0, "0"],
-=======
                     ["nirs", 155, "155"],
                     ["medyagh", 135, "135"],
                     ["Copilot", 44, "44"],
@@ -236,7 +198,6 @@
                     ["cfergeau", 7, "7"],
                     ["divysinghvi", 4, "4"],
                     ["bobsira", 1, "1"],
->>>>>>> 3d9b452d
                     ["obnoxxx", 0, "0"],
                     ["illume", 0, "0"],
                     ["wt", 0, "0"],
@@ -276,23 +237,6 @@
                 function drawprCounts() {
                     var data = new google.visualization.arrayToDataTable([
                     [{label:'',type:'string'},{label: '# of Pull Requests Merged', type: 'number'}, { role: 'annotation' }],
-<<<<<<< HEAD
-                    ["medyagh", 70, "70"],
-                    ["nirs", 57, "57"],
-                    ["prezha", 16, "16"],
-                    ["ComradeProgrammer", 12, "12"],
-                    ["jeffmaury", 9, "9"],
-                    ["LJTian", 6, "6"],
-                    ["afbjorklund", 6, "6"],
-                    ["volatilemolotov", 4, "4"],
-                    ["divysinghvi", 4, "4"],
-                    ["Victorthedev", 3, "3"],
-                    ["bobsira", 3, "3"],
-                    ["developowl", 3, "3"],
-                    ["joaquimrocha", 3, "3"],
-                    ["zvdy", 2, "2"],
-                    ["ipochi", 2, "2"],
-=======
                     ["medyagh", 138, "138"],
                     ["nirs", 62, "62"],
                     ["afbjorklund", 20, "20"],
@@ -308,7 +252,6 @@
                     ["developowl", 3, "3"],
                     ["Cosmicoppai", 2, "2"],
                     ["obnoxxx", 2, "2"],
->>>>>>> 3d9b452d
                     
                     ]);
 
@@ -341,36 +284,21 @@
                 function drawprDeltas() {
                     var data = new google.visualization.arrayToDataTable([
                     [{label:'',type:'string'},{label: 'Lines of code (delta)', type: 'number'}, { role: 'annotation' }],
-<<<<<<< HEAD
-                    ["nirs", 8270, "8270"],
-                    ["medyagh", 7042, "7042"],
-                    ["ComradeProgrammer", 2500, "2500"],
-                    ["prezha", 1420, "1420"],
-                    ["LJTian", 1297, "1297"],
-=======
                     ["medyagh", 10673, "10673"],
                     ["afbjorklund", 9703, "9703"],
                     ["nirs", 8961, "8961"],
                     ["ComradeProgrammer", 2504, "2504"],
                     ["prezha", 1420, "1420"],
                     ["LJTian", 1299, "1299"],
->>>>>>> 3d9b452d
                     ["nixpanic", 914, "914"],
                     ["dkozhuharoff", 863, "863"],
                     ["amorey", 843, "843"],
                     ["Victorthedev", 764, "764"],
                     ["panyam", 738, "738"],
                     ["volatilemolotov", 386, "386"],
-<<<<<<< HEAD
-                    ["afbjorklund", 163, "163"],
-                    ["laxman-gupta1006", 137, "137"],
-                    ["divysinghvi", 124, "124"],
-                    ["joaquimrocha", 114, "114"],
-=======
                     ["bobsira", 234, "234"],
                     ["zhengtianbao", 144, "144"],
                     ["laxman-gupta1006", 137, "137"],
->>>>>>> 3d9b452d
                     
                     ]);
 
@@ -406,20 +334,6 @@
                     ["dkozhuharoff", 672, "672"],
                     ["panyam", 504, "504"],
                     ["amorey", 392, "392"],
-<<<<<<< HEAD
-                    ["ComradeProgrammer", 178, "178"],
-                    ["Victorthedev", 150, "150"],
-                    ["laxman-gupta1006", 131, "131"],
-                    ["LJTian", 127, "127"],
-                    ["nirs", 93, "93"],
-                    ["volatilemolotov", 85, "85"],
-                    ["yankay", 54, "54"],
-                    ["medyagh", 49, "49"],
-                    ["prezha", 48, "48"],
-                    ["james-world", 45, "45"],
-                    ["joaquimrocha", 37, "37"],
-                    ["divysinghvi", 27, "27"],
-=======
                     ["afbjorklund", 246, "246"],
                     ["ComradeProgrammer", 164, "164"],
                     ["Victorthedev", 150, "150"],
@@ -432,7 +346,6 @@
                     ["prezha", 48, "48"],
                     ["james-world", 45, "45"],
                     ["medyagh", 43, "43"],
->>>>>>> 3d9b452d
                     
                     ]);
 
@@ -469,36 +382,21 @@
                 function drawcomments() {
                     var data = new google.visualization.arrayToDataTable([
                     [{label:'',type:'string'},{label: '# of comments', type: 'number'}, { role: 'annotation' }],
-<<<<<<< HEAD
-                    ["afbjorklund", 112, "112"],
-                    ["nirs", 102, "102"],
-                    ["Ritikaa96", 60, "60"],
-                    ["medyagh", 47, "47"],
-                    ["Ruchi1499", 42, "42"],
-                    ["divysinghvi", 32, "32"],
-=======
                     ["afbjorklund", 152, "152"],
                     ["nirs", 136, "136"],
                     ["Ritikaa96", 60, "60"],
                     ["medyagh", 48, "48"],
                     ["Ruchi1499", 42, "42"],
                     ["divysinghvi", 33, "33"],
->>>>>>> 3d9b452d
                     ["dhairya-seth", 31, "31"],
                     ["henry3260", 27, "27"],
                     ["obnoxxx", 24, "24"],
                     ["LJTian", 15, "15"],
                     ["AmarNathChary", 10, "10"],
                     ["kundan2707", 7, "7"],
-<<<<<<< HEAD
-                    ["eshentials", 4, "4"],
-                    ["Angelin01", 4, "4"],
-                    ["ljluestc", 4, "4"],
-=======
                     ["Stefan956", 7, "7"],
                     ["Angelin01", 5, "5"],
                     ["p172913", 4, "4"],
->>>>>>> 3d9b452d
                     
                     ]);
 
@@ -531,15 +429,6 @@
                 function drawcommentWords() {
                     var data = new google.visualization.arrayToDataTable([
                     [{label:'',type:'string'},{label: '# of words (excludes authored)', type: 'number'}, { role: 'annotation' }],
-<<<<<<< HEAD
-                    ["afbjorklund", 7207, "7207"],
-                    ["nirs", 6265, "6265"],
-                    ["huttsMichael", 2234, "2234"],
-                    ["medyagh", 1924, "1924"],
-                    ["henry3260", 1758, "1758"],
-                    ["obnoxxx", 1244, "1244"],
-                    ["divysinghvi", 1159, "1159"],
-=======
                     ["afbjorklund", 9502, "9502"],
                     ["nirs", 8155, "8155"],
                     ["huttsMichael", 2234, "2234"],
@@ -547,7 +436,6 @@
                     ["henry3260", 1758, "1758"],
                     ["obnoxxx", 1244, "1244"],
                     ["divysinghvi", 1165, "1165"],
->>>>>>> 3d9b452d
                     ["Ruchi1499", 1084, "1084"],
                     ["Ritikaa96", 988, "988"],
                     ["mardonner", 790, "790"],
@@ -555,11 +443,7 @@
                     ["dhairya-seth", 615, "615"],
                     ["polarathene", 556, "556"],
                     ["venkateswarareddy027", 448, "448"],
-<<<<<<< HEAD
-                    ["Zenner2", 423, "423"],
-=======
                     ["Stefan956", 427, "427"],
->>>>>>> 3d9b452d
                     
                     ]);
 
@@ -592,11 +476,7 @@
                 function drawissueCloser() {
                     var data = new google.visualization.arrayToDataTable([
                     [{label:'',type:'string'},{label: '# of issues closed (excludes authored)', type: 'number'}, { role: 'annotation' }],
-<<<<<<< HEAD
-                    ["medyagh", 32, "32"],
-=======
                     ["medyagh", 43, "43"],
->>>>>>> 3d9b452d
                     ["afbjorklund", 3, "3"],
                     ["prezha", 2, "2"],
                     
