--- conflicted
+++ resolved
@@ -53,10 +53,9 @@
 #### validateCloudSpannerAddon
 tests the cloud-spanner addon by ensuring the deployment and pod come up and addon disables
 
-<<<<<<< HEAD
 #### validateVolcanoAddon
 tests the Volcano addon, makes sure the Volcano is installed into cluster.
-=======
+
 #### validateLocalPathAddon
 tests the functionality of the storage-provisioner-rancher addon
 
@@ -70,7 +69,6 @@
 tests the nvidia-device-plugin addon by ensuring the pod comes up and the addon disables
 
 #### validateYakdAddon
->>>>>>> edf2f4ce
 
 ## TestCertOptions
 makes sure minikube certs respect the --apiserver-ips and --apiserver-names parameters
