--- conflicted
+++ resolved
@@ -27,11 +27,7 @@
       --apiserver-port int                The apiserver listening port (default 8443)
       --auto-pause-interval duration      Duration of inactivity before the minikube VM is paused (default 1m0s) (default 1m0s)
       --auto-update-drivers               If set, automatically updates drivers to the latest version. Defaults to true. (default true)
-<<<<<<< HEAD
-    --base-image string                 The base image to use for docker/podman drivers. Intended for local development. (default "gcr.io/k8s-minikube/kicbase-builds:v0.0.48-1766979815-22353@sha256:20dad5895b49b986a1253c0faab60865204843ac97fd3a6e6210da5896244409")
-=======
       --base-image string                 The base image to use for docker/podman drivers. Intended for local development. (default "gcr.io/k8s-minikube/kicbase-builds:v0.0.48-1767060456-22354@sha256:17ced7c99b0f8226f16ab48f3e71f481908bd9177a77acab58b4552239d23f73")
->>>>>>> 3d9b452d
       --binary-mirror string              Location to fetch kubectl, kubelet, & kubeadm binaries from.
       --cache-images                      If true, cache docker images for the current bootstrapper and load them into the machine. Always false with --driver=none. (default true)
       --cert-expiration duration          Duration until minikube certificate expiration, defaults to three years (26280h). (default 26280h0m0s)
