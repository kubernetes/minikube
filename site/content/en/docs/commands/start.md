---
title: "start"
description: >
  Starts a local Kubernetes cluster
---


## minikube start

Starts a local Kubernetes cluster

### Synopsis

Starts a local Kubernetes cluster

```shell
minikube start [flags]
```

### Options

```
      --addons minikube addons list       Enable addons. see minikube addons list for a list of valid addon names.
      --apiserver-ips ipSlice             A set of apiserver IP Addresses which are used in the generated certificate for kubernetes.  This can be used if you want to make the apiserver available from outside the machine (default [])
      --apiserver-name string             The authoritative apiserver hostname for apiserver certificates and connectivity. This can be used if you want to make the apiserver available from outside the machine (default "minikubeCA")
      --apiserver-names strings           A set of apiserver names which are used in the generated certificate for kubernetes.  This can be used if you want to make the apiserver available from outside the machine
      --apiserver-port int                The apiserver listening port (default 8443)
      --auto-update-drivers               If set, automatically updates drivers to the latest version. Defaults to true. (default true)
      --base-image string                 The base image to use for docker/podman drivers. Intended for local development. (default "gcr.io/k8s-minikube/kicbase:v0.0.23@sha256:baf6d94b2050bcbecd98994e265cf965a4f4768978620ccf5227a6dcb75ade45")
      --cache-images                      If true, cache docker images for the current bootstrapper and load them into the machine. Always false with --driver=none. (default true)
      --cni string                        CNI plug-in to use. Valid options: auto, bridge, calico, cilium, flannel, kindnet, or path to a CNI manifest (default: auto)
      --container-runtime string          The container runtime to be used (docker, cri-o, containerd). (default "docker")
      --cpus int                          Number of CPUs allocated to Kubernetes. (default 2)
      --cri-socket string                 The cri socket path to be used.
      --delete-on-failure                 If set, delete the current cluster if start fails and try again. Defaults to false.
      --disable-driver-mounts             Disables the filesystem mounts provided by the hypervisors
      --disk-size string                  Disk size allocated to the minikube VM (format: <number>[<unit>], where unit = b, k, m or g). (default "20000mb")
      --dns-domain string                 The cluster dns domain name used in the Kubernetes cluster (default "cluster.local")
      --dns-proxy                         Enable proxy for NAT DNS requests (virtualbox driver only)
      --docker-env stringArray            Environment variables to pass to the Docker daemon. (format: key=value)
      --docker-opt stringArray            Specify arbitrary flags to pass to the Docker daemon. (format: key=value)
      --download-only                     If true, only download and cache files for later use - don't install or start anything.
      --driver string                     Used to specify the driver to run Kubernetes in. The list of available drivers depends on operating system.
      --dry-run                           dry-run mode. Validates configuration, but does not mutate system state
      --embed-certs                       if true, will embed the certs in kubeconfig.
      --enable-default-cni                DEPRECATED: Replaced by --cni=bridge
      --extra-config ExtraOption          A set of key=value pairs that describe configuration that may be passed to different components.
                                          		The key should be '.' separated, and the first part before the dot is the component to apply the configuration to.
                                          		Valid components are: kubelet, kubeadm, apiserver, controller-manager, etcd, proxy, scheduler
                                          		Valid kubeadm parameters: ignore-preflight-errors, dry-run, kubeconfig, kubeconfig-dir, node-name, cri-socket, experimental-upload-certs, certificate-key, rootfs, skip-phases, pod-network-cidr
      --feature-gates string              A set of key=value pairs that describe feature gates for alpha/experimental features.
      --force                             Force minikube to perform possibly dangerous operations
      --force-systemd                     If set, force the container runtime to use systemd as cgroup manager. Defaults to false.
      --host-dns-resolver                 Enable host resolver for NAT DNS requests (virtualbox driver only) (default true)
      --host-only-cidr string             The CIDR to be used for the minikube VM (virtualbox driver only) (default "192.168.99.1/24")
      --host-only-nic-type string         NIC Type used for host only network. One of Am79C970A, Am79C973, 82540EM, 82543GC, 82545EM, or virtio (virtualbox driver only) (default "virtio")
      --hyperkit-vpnkit-sock string       Location of the VPNKit socket used for networking. If empty, disables Hyperkit VPNKitSock, if 'auto' uses Docker for Mac VPNKit connection, otherwise uses the specified VSock (hyperkit driver only)
      --hyperkit-vsock-ports strings      List of guest VSock ports that should be exposed as sockets on the host (hyperkit driver only)
      --hyperv-external-adapter string    External Adapter on which external switch will be created if no external switch is found. (hyperv driver only)
      --hyperv-use-external-switch        Whether to use external switch over Default Switch if virtual switch not explicitly specified. (hyperv driver only)
      --hyperv-virtual-switch string      The hyperv virtual switch name. Defaults to first found. (hyperv driver only)
      --image-mirror-country string       Country code of the image mirror to be used. Leave empty to use the global one. For Chinese mainland users, set it to cn.
      --image-repository string           Alternative image repository to pull docker images from. This can be used when you have limited access to gcr.io. Set it to "auto" to let minikube decide one for you. For Chinese mainland users, you may use local gcr.io mirrors such as registry.cn-hangzhou.aliyuncs.com/google_containers
      --insecure-registry strings         Insecure Docker registries to pass to the Docker daemon.  The default service CIDR range will automatically be added.
      --install-addons                    If set, install addons. Defaults to true. (default true)
      --interactive                       Allow user prompts for more information (default true)
<<<<<<< HEAD
      --iso-url strings                   Locations to fetch the minikube ISO from. (default [https://storage.googleapis.com/minikube-builds/iso/11218/minikube-v1.20.0-1622154271-11218.iso,https://github.com/kubernetes/minikube/releases/download/v1.20.0-1622154271-11218/minikube-v1.20.0-1622154271-11218.iso,https://kubernetes.oss-cn-hangzhou.aliyuncs.com/minikube/iso/minikube-v1.20.0-1622154271-11218.iso])
=======
      --iso-url strings                   Locations to fetch the minikube ISO from. (default [https://storage.googleapis.com/minikube/iso/minikube-v1.21.0.iso,https://github.com/kubernetes/minikube/releases/download/v1.21.0/minikube-v1.21.0.iso,https://kubernetes.oss-cn-hangzhou.aliyuncs.com/minikube/iso/minikube-v1.21.0.iso])
>>>>>>> 17a04734
      --keep-context                      This will keep the existing kubectl context and will create a minikube context.
      --kubernetes-version string         The Kubernetes version that the minikube VM will use (ex: v1.2.3, 'stable' for v1.20.7, 'latest' for v1.22.0-alpha.2). Defaults to 'stable'.
      --kvm-gpu                           Enable experimental NVIDIA GPU support in minikube
      --kvm-hidden                        Hide the hypervisor signature from the guest in minikube (kvm2 driver only)
      --kvm-network string                The KVM default network name. (kvm2 driver only) (default "default")
      --kvm-numa-count int                Simulate numa node count in minikube, supported numa node count range is 1-8 (kvm2 driver only) (default 1)
      --kvm-qemu-uri string               The KVM QEMU connection URI. (kvm2 driver only) (default "qemu:///system")
      --listen-address string             IP Address to use to expose ports (docker and podman driver only)
      --memory string                     Amount of RAM to allocate to Kubernetes (format: <number>[<unit>], where unit = b, k, m or g).
      --mount                             This will start the mount daemon and automatically mount files into minikube.
      --mount-string string               The argument to pass the minikube mount command on start.
      --namespace string                  The named space to activate after start (default "default")
      --nat-nic-type string               NIC Type used for nat network. One of Am79C970A, Am79C973, 82540EM, 82543GC, 82545EM, or virtio (virtualbox driver only) (default "virtio")
      --native-ssh                        Use native Golang SSH client (default true). Set to 'false' to use the command line 'ssh' command when accessing the docker machine. Useful for the machine drivers when they will not start with 'Waiting for SSH'. (default true)
      --network string                    network to run minikube with. Now it is used by docker/podman and KVM drivers. If left empty, minikube will create a new network.
      --network-plugin string             Kubelet network plug-in to use (default: auto)
      --nfs-share strings                 Local folders to share with Guest via NFS mounts (hyperkit driver only)
      --nfs-shares-root string            Where to root the NFS Shares, defaults to /nfsshares (hyperkit driver only) (default "/nfsshares")
      --no-vtx-check                      Disable checking for the availability of hardware virtualization before the vm is started (virtualbox driver only)
  -n, --nodes int                         The number of nodes to spin up. Defaults to 1. (default 1)
  -o, --output string                     Format to print stdout in. Options include: [text,json] (default "text")
      --ports strings                     List of ports that should be exposed (docker and podman driver only)
      --preload                           If set, download tarball of preloaded images if available to improve start time. Defaults to true. (default true)
      --registry-mirror strings           Registry mirrors to pass to the Docker daemon
      --service-cluster-ip-range string   The CIDR to be used for service cluster IPs. (default "10.96.0.0/12")
      --ssh-ip-address string             IP address (ssh driver only)
      --ssh-key string                    SSH key (ssh driver only)
      --ssh-port int                      SSH port (ssh driver only) (default 22)
      --ssh-user string                   SSH user (ssh driver only) (default "root")
      --trace string                      Send trace events. Options include: [gcp]
      --uuid string                       Provide VM UUID to restore MAC address (hyperkit driver only)
      --vm                                Filter to use only VM Drivers
      --vm-driver driver                  DEPRECATED, use driver instead.
      --wait strings                      comma separated list of Kubernetes components to verify and wait for after starting a cluster. defaults to "apiserver,system_pods", available options: "apiserver,system_pods,default_sa,apps_running,node_ready,kubelet" . other acceptable values are 'all' or 'none', 'true' and 'false' (default [apiserver,system_pods])
      --wait-timeout duration             max time to wait per Kubernetes or host to be healthy. (default 6m0s)
```

### Options inherited from parent commands

```
      --add_dir_header                   If true, adds the file directory to the header of the log messages
      --alsologtostderr                  log to standard error as well as files
  -b, --bootstrapper string              The name of the cluster bootstrapper that will set up the Kubernetes cluster. (default "kubeadm")
  -h, --help                             
      --log_backtrace_at traceLocation   when logging hits line file:N, emit a stack trace (default :0)
      --log_dir string                   If non-empty, write log files in this directory
      --log_file string                  If non-empty, use this log file
      --log_file_max_size uint           Defines the maximum size a log file can grow to. Unit is megabytes. If the value is 0, the maximum file size is unlimited. (default 1800)
      --logtostderr                      log to standard error instead of files
      --one_output                       If true, only write logs to their native severity level (vs also writing to each lower severity level)
  -p, --profile string                   The name of the minikube VM being used. This can be set to allow having multiple instances of minikube independently. (default "minikube")
      --skip_headers                     If true, avoid header prefixes in the log messages
      --skip_log_headers                 If true, avoid headers when opening log files
      --stderrthreshold severity         logs at or above this threshold go to stderr (default 2)
      --user string                      Specifies the user executing the operation. Useful for auditing operations executed by 3rd party tools. Defaults to the operating system username.
  -v, --v Level                          number for the log level verbosity
      --vmodule moduleSpec               comma-separated list of pattern=N settings for file-filtered logging
```
<|MERGE_RESOLUTION|>--- conflicted
+++ resolved
@@ -64,11 +64,7 @@
       --insecure-registry strings         Insecure Docker registries to pass to the Docker daemon.  The default service CIDR range will automatically be added.
       --install-addons                    If set, install addons. Defaults to true. (default true)
       --interactive                       Allow user prompts for more information (default true)
-<<<<<<< HEAD
-      --iso-url strings                   Locations to fetch the minikube ISO from. (default [https://storage.googleapis.com/minikube-builds/iso/11218/minikube-v1.20.0-1622154271-11218.iso,https://github.com/kubernetes/minikube/releases/download/v1.20.0-1622154271-11218/minikube-v1.20.0-1622154271-11218.iso,https://kubernetes.oss-cn-hangzhou.aliyuncs.com/minikube/iso/minikube-v1.20.0-1622154271-11218.iso])
-=======
       --iso-url strings                   Locations to fetch the minikube ISO from. (default [https://storage.googleapis.com/minikube/iso/minikube-v1.21.0.iso,https://github.com/kubernetes/minikube/releases/download/v1.21.0/minikube-v1.21.0.iso,https://kubernetes.oss-cn-hangzhou.aliyuncs.com/minikube/iso/minikube-v1.21.0.iso])
->>>>>>> 17a04734
       --keep-context                      This will keep the existing kubectl context and will create a minikube context.
       --kubernetes-version string         The Kubernetes version that the minikube VM will use (ex: v1.2.3, 'stable' for v1.20.7, 'latest' for v1.22.0-alpha.2). Defaults to 'stable'.
       --kvm-gpu                           Enable experimental NVIDIA GPU support in minikube
