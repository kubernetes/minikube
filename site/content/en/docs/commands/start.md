---
title: "start"
description: >
  Starts a local Kubernetes cluster
---


## minikube start

Starts a local Kubernetes cluster

### Synopsis

Starts a local Kubernetes cluster

```shell
minikube start [flags]
```

### Options

```
      --addons minikube addons list       Enable addons. see minikube addons list for a list of valid addon names.
      --apiserver-ips ipSlice             A set of apiserver IP Addresses which are used in the generated certificate for kubernetes.  This can be used if you want to make the apiserver available from outside the machine (default [])
      --apiserver-name string             The authoritative apiserver hostname for apiserver certificates and connectivity. This can be used if you want to make the apiserver available from outside the machine (default "minikubeCA")
      --apiserver-names strings           A set of apiserver names which are used in the generated certificate for kubernetes.  This can be used if you want to make the apiserver available from outside the machine
      --apiserver-port int                The apiserver listening port (default 8443)
      --auto-pause-interval duration      Duration of inactivity before the minikube VM is paused (default 1m0s) (default 1m0s)
      --auto-update-drivers               If set, automatically updates drivers to the latest version. Defaults to true. (default true)
<<<<<<< HEAD
      --base-image string                 The base image to use for docker/podman drivers. Intended for local development. (default "gcr.io/k8s-minikube/kicbase-builds:v0.0.45-1726156396-19616@sha256:66b06a42534e914a5c8ad765d7508a93a34031939ec9a6b3a818ef0a444ff889")
=======
      --base-image string                 The base image to use for docker/podman drivers. Intended for local development. (default "gcr.io/k8s-minikube/kicbase-builds:v0.0.45-1725963390-19606@sha256:05c3fb4a3ac73e1a547cb186e5aec949a4a3d18af7d1444e0d1365c17dbedef9")
>>>>>>> 520073bf
      --binary-mirror string              Location to fetch kubectl, kubelet, & kubeadm binaries from.
      --cache-images                      If true, cache docker images for the current bootstrapper and load them into the machine. Always false with --driver=none. (default true)
      --cert-expiration duration          Duration until minikube certificate expiration, defaults to three years (26280h). (default 26280h0m0s)
      --cni string                        CNI plug-in to use. Valid options: auto, bridge, calico, cilium, flannel, kindnet, or path to a CNI manifest (default: auto)
  -c, --container-runtime string          The container runtime to be used. Valid options: docker, cri-o, containerd (default: auto)
      --cpus string                       Number of CPUs allocated to Kubernetes. Use "max" to use the maximum number of CPUs. Use "no-limit" to not specify a limit (Docker/Podman only) (default "2")
      --cri-socket string                 The cri socket path to be used.
      --delete-on-failure                 If set, delete the current cluster if start fails and try again. Defaults to false.
      --disable-driver-mounts             Disables the filesystem mounts provided by the hypervisors
      --disable-metrics                   If set, disables metrics reporting (CPU and memory usage), this can improve CPU usage. Defaults to false.
      --disable-optimizations             If set, disables optimizations that are set for local Kubernetes. Including decreasing CoreDNS replicas from 2 to 1. Defaults to false.
      --disk-size string                  Disk size allocated to the minikube VM (format: <number>[<unit>], where unit = b, k, m or g). (default "20000mb")
      --dns-domain string                 The cluster dns domain name used in the Kubernetes cluster (default "cluster.local")
      --dns-proxy                         Enable proxy for NAT DNS requests (virtualbox driver only)
      --docker-env stringArray            Environment variables to pass to the Docker daemon. (format: key=value)
      --docker-opt stringArray            Specify arbitrary flags to pass to the Docker daemon. (format: key=value)
      --download-only                     If true, only download and cache files for later use - don't install or start anything.
  -d, --driver string                     Used to specify the driver to run Kubernetes in. The list of available drivers depends on operating system.
      --dry-run                           dry-run mode. Validates configuration, but does not mutate system state
      --embed-certs                       if true, will embed the certs in kubeconfig.
      --enable-default-cni                DEPRECATED: Replaced by --cni=bridge
      --extra-config ExtraOption          A set of key=value pairs that describe configuration that may be passed to different components.
                                          		The key should be '.' separated, and the first part before the dot is the component to apply the configuration to.
                                          		Valid components are: kubelet, kubeadm, apiserver, controller-manager, etcd, proxy, scheduler
                                          		Valid kubeadm parameters: ignore-preflight-errors, dry-run, kubeconfig, kubeconfig-dir, node-name, cri-socket, experimental-upload-certs, certificate-key, rootfs, skip-phases, pod-network-cidr
      --extra-disks int                   Number of extra disks created and attached to the minikube VM (currently only implemented for hyperkit, kvm2, and qemu2 drivers)
      --feature-gates string              A set of key=value pairs that describe feature gates for alpha/experimental features.
      --force                             Force minikube to perform possibly dangerous operations
      --force-systemd                     If set, force the container runtime to use systemd as cgroup manager. Defaults to false.
  -g, --gpus string                       Allow pods to use your NVIDIA GPUs. Options include: [all,nvidia] (Docker driver with Docker container-runtime only)
      --ha                                Create Highly Available Multi-Control Plane Cluster with a minimum of three control-plane nodes that will also be marked for work.
      --host-dns-resolver                 Enable host resolver for NAT DNS requests (virtualbox driver only) (default true)
      --host-only-cidr string             The CIDR to be used for the minikube VM (virtualbox driver only) (default "192.168.59.1/24")
      --host-only-nic-type string         NIC Type used for host only network. One of Am79C970A, Am79C973, 82540EM, 82543GC, 82545EM, or virtio (virtualbox driver only) (default "virtio")
      --hyperkit-vpnkit-sock string       Location of the VPNKit socket used for networking. If empty, disables Hyperkit VPNKitSock, if 'auto' uses Docker for Mac VPNKit connection, otherwise uses the specified VSock (hyperkit driver only)
      --hyperkit-vsock-ports strings      List of guest VSock ports that should be exposed as sockets on the host (hyperkit driver only)
      --hyperv-external-adapter string    External Adapter on which external switch will be created if no external switch is found. (hyperv driver only)
      --hyperv-use-external-switch        Whether to use external switch over Default Switch if virtual switch not explicitly specified. (hyperv driver only)
      --hyperv-virtual-switch string      The hyperv virtual switch name. Defaults to first found. (hyperv driver only)
      --image-mirror-country string       Country code of the image mirror to be used. Leave empty to use the global one. For Chinese mainland users, set it to cn.
      --image-repository string           Alternative image repository to pull docker images from. This can be used when you have limited access to gcr.io. Set it to "auto" to let minikube decide one for you. For Chinese mainland users, you may use local gcr.io mirrors such as registry.cn-hangzhou.aliyuncs.com/google_containers
      --insecure-registry strings         Insecure Docker registries to pass to the Docker daemon.  The default service CIDR range will automatically be added.
      --install-addons                    If set, install addons. Defaults to true. (default true)
      --interactive                       Allow user prompts for more information (default true)
      --iso-url strings                   Locations to fetch the minikube ISO from. The list depends on the machine architecture.
      --keep-context                      This will keep the existing kubectl context and will create a minikube context.
      --kubernetes-version string         The Kubernetes version that the minikube VM will use (ex: v1.2.3, 'stable' for v1.31.1, 'latest' for v1.31.1). Defaults to 'stable'.
      --kvm-gpu                           Enable experimental NVIDIA GPU support in minikube
      --kvm-hidden                        Hide the hypervisor signature from the guest in minikube (kvm2 driver only)
      --kvm-network string                The KVM default network name. (kvm2 driver only) (default "default")
      --kvm-numa-count int                Simulate numa node count in minikube, supported numa node count range is 1-8 (kvm2 driver only) (default 1)
      --kvm-qemu-uri string               The KVM QEMU connection URI. (kvm2 driver only) (default "qemu:///system")
      --listen-address string             IP Address to use to expose ports (docker and podman driver only)
      --memory string                     Amount of RAM to allocate to Kubernetes (format: <number>[<unit>], where unit = b, k, m or g). Use "max" to use the maximum amount of memory. Use "no-limit" to not specify a limit (Docker/Podman only)
      --mount                             This will start the mount daemon and automatically mount files into minikube.
      --mount-9p-version string           Specify the 9p version that the mount should use (default "9p2000.L")
      --mount-gid string                  Default group id used for the mount (default "docker")
      --mount-ip string                   Specify the ip that the mount should be setup on
      --mount-msize int                   The number of bytes to use for 9p packet payload (default 262144)
      --mount-options strings             Additional mount options, such as cache=fscache
      --mount-port uint16                 Specify the port that the mount should be setup on, where 0 means any free port.
      --mount-string string               The argument to pass the minikube mount command on start.
      --mount-type string                 Specify the mount filesystem type (supported types: 9p) (default "9p")
      --mount-uid string                  Default user id used for the mount (default "docker")
      --namespace string                  The named space to activate after start (default "default")
      --nat-nic-type string               NIC Type used for nat network. One of Am79C970A, Am79C973, 82540EM, 82543GC, 82545EM, or virtio (virtualbox driver only) (default "virtio")
      --native-ssh                        Use native Golang SSH client (default true). Set to 'false' to use the command line 'ssh' command when accessing the docker machine. Useful for the machine drivers when they will not start with 'Waiting for SSH'. (default true)
      --network string                    network to run minikube with. Now it is used by docker/podman and KVM drivers. If left empty, minikube will create a new network.
      --network-plugin string             DEPRECATED: Replaced by --cni
      --nfs-share strings                 Local folders to share with Guest via NFS mounts (hyperkit driver only)
      --nfs-shares-root string            Where to root the NFS Shares, defaults to /nfsshares (hyperkit driver only) (default "/nfsshares")
      --no-kubernetes                     If set, minikube VM/container will start without starting or configuring Kubernetes. (only works on new clusters)
      --no-vtx-check                      Disable checking for the availability of hardware virtualization before the vm is started (virtualbox driver only)
  -n, --nodes int                         The total number of nodes to spin up. Defaults to 1. (default 1)
  -o, --output string                     Format to print stdout in. Options include: [text,json] (default "text")
      --ports strings                     List of ports that should be exposed (docker and podman driver only)
      --preload                           If set, download tarball of preloaded images if available to improve start time. Defaults to true. (default true)
      --qemu-firmware-path string         Path to the qemu firmware file. Defaults: For Linux, the default firmware location. For macOS, the brew installation location. For Windows, C:\Program Files\qemu\share
      --registry-mirror strings           Registry mirrors to pass to the Docker daemon
      --service-cluster-ip-range string   The CIDR to be used for service cluster IPs. (default "10.96.0.0/12")
      --socket-vmnet-client-path string   Path to the socket vmnet client binary (QEMU driver only)
      --socket-vmnet-path string          Path to socket vmnet binary (QEMU driver only)
      --ssh-ip-address string             IP address (ssh driver only)
      --ssh-key string                    SSH key (ssh driver only)
      --ssh-port int                      SSH port (ssh driver only) (default 22)
      --ssh-user string                   SSH user (ssh driver only) (default "root")
      --static-ip string                  Set a static IP for the minikube cluster, the IP must be: private, IPv4, and the last octet must be between 2 and 254, for example 192.168.200.200 (Docker and Podman drivers only)
      --subnet string                     Subnet to be used on kic cluster. If left empty, minikube will choose subnet address, beginning from 192.168.49.0. (docker and podman driver only)
      --trace string                      Send trace events. Options include: [gcp]
      --uuid string                       Provide VM UUID to restore MAC address (hyperkit driver only)
      --vm                                Filter to use only VM Drivers
      --vm-driver driver                  DEPRECATED, use driver instead.
      --wait strings                      comma separated list of Kubernetes components to verify and wait for after starting a cluster. defaults to "apiserver,system_pods", available options: "apiserver,system_pods,default_sa,apps_running,node_ready,kubelet" . other acceptable values are 'all' or 'none', 'true' and 'false' (default [apiserver,system_pods])
      --wait-timeout duration             max time to wait per Kubernetes or host to be healthy. (default 6m0s)
```

### Options inherited from parent commands

```
      --add_dir_header                   If true, adds the file directory to the header of the log messages
      --alsologtostderr                  log to standard error as well as files (no effect when -logtostderr=true)
  -b, --bootstrapper string              The name of the cluster bootstrapper that will set up the Kubernetes cluster. (default "kubeadm")
  -h, --help                             
      --log_backtrace_at traceLocation   when logging hits line file:N, emit a stack trace (default :0)
      --log_dir string                   If non-empty, write log files in this directory (no effect when -logtostderr=true)
      --log_file string                  If non-empty, use this log file (no effect when -logtostderr=true)
      --log_file_max_size uint           Defines the maximum size a log file can grow to (no effect when -logtostderr=true). Unit is megabytes. If the value is 0, the maximum file size is unlimited. (default 1800)
      --logtostderr                      log to standard error instead of files
      --one_output                       If true, only write logs to their native severity level (vs also writing to each lower severity level; no effect when -logtostderr=true)
  -p, --profile string                   The name of the minikube VM being used. This can be set to allow having multiple instances of minikube independently. (default "minikube")
      --rootless                         Force to use rootless driver (docker and podman driver only)
      --skip-audit                       Skip recording the current command in the audit logs.
      --skip_headers                     If true, avoid header prefixes in the log messages
      --skip_log_headers                 If true, avoid headers when opening log files (no effect when -logtostderr=true)
      --stderrthreshold severity         logs at or above this threshold go to stderr when writing to files and stderr (no effect when -logtostderr=true or -alsologtostderr=true) (default 2)
      --user string                      Specifies the user executing the operation. Useful for auditing operations executed by 3rd party tools. Defaults to the operating system username.
  -v, --v Level                          number for the log level verbosity
      --vmodule moduleSpec               comma-separated list of pattern=N settings for file-filtered logging
```
<|MERGE_RESOLUTION|>--- conflicted
+++ resolved
@@ -27,11 +27,7 @@
       --apiserver-port int                The apiserver listening port (default 8443)
       --auto-pause-interval duration      Duration of inactivity before the minikube VM is paused (default 1m0s) (default 1m0s)
       --auto-update-drivers               If set, automatically updates drivers to the latest version. Defaults to true. (default true)
-<<<<<<< HEAD
       --base-image string                 The base image to use for docker/podman drivers. Intended for local development. (default "gcr.io/k8s-minikube/kicbase-builds:v0.0.45-1726156396-19616@sha256:66b06a42534e914a5c8ad765d7508a93a34031939ec9a6b3a818ef0a444ff889")
-=======
-      --base-image string                 The base image to use for docker/podman drivers. Intended for local development. (default "gcr.io/k8s-minikube/kicbase-builds:v0.0.45-1725963390-19606@sha256:05c3fb4a3ac73e1a547cb186e5aec949a4a3d18af7d1444e0d1365c17dbedef9")
->>>>>>> 520073bf
       --binary-mirror string              Location to fetch kubectl, kubelet, & kubeadm binaries from.
       --cache-images                      If true, cache docker images for the current bootstrapper and load them into the machine. Always false with --driver=none. (default true)
       --cert-expiration duration          Duration until minikube certificate expiration, defaults to three years (26280h). (default 26280h0m0s)
