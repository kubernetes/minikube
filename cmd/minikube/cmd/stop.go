--- conflicted
+++ resolved
@@ -17,12 +17,9 @@
 package cmd
 
 import (
-<<<<<<< HEAD
 	"log"
+	"os"
 	"runtime"
-=======
-	"os"
->>>>>>> 00d12a24
 	"time"
 
 	"github.com/docker/machine/libmachine"
