/*
Copyright 2016 The Kubernetes Authors All rights reserved.

Licensed under the Apache License, Version 2.0 (the "License");
you may not use this file except in compliance with the License.
You may obtain a copy of the License at

    http://www.apache.org/licenses/LICENSE-2.0

Unless required by applicable law or agreed to in writing, software
distributed under the License is distributed on an "AS IS" BASIS,
WITHOUT WARRANTIES OR CONDITIONS OF ANY KIND, either express or implied.
See the License for the specific language governing permissions and
limitations under the License.
*/

package cmd

import (
	"os/exec"
	"regexp"
	"strings"
	"text/template"
	"time"

	"github.com/pkg/errors"
	"github.com/spf13/cobra"
	"k8s.io/klog/v2"
	"k8s.io/minikube/cmd/minikube/cmd/flags"
	"k8s.io/minikube/pkg/addons"
	"k8s.io/minikube/pkg/minikube/assets"
	"k8s.io/minikube/pkg/minikube/driver"
	"k8s.io/minikube/pkg/minikube/style"

	"k8s.io/minikube/pkg/minikube/browser"
	"k8s.io/minikube/pkg/minikube/exit"
	"k8s.io/minikube/pkg/minikube/mustload"
	"k8s.io/minikube/pkg/minikube/out"
	"k8s.io/minikube/pkg/minikube/proxy"
	"k8s.io/minikube/pkg/minikube/reason"
	"k8s.io/minikube/pkg/minikube/service"
	"k8s.io/minikube/pkg/util/retry"
)

var (
	dashboardURLMode     bool
	dashboardExposedPort int
	// Matches: "127.0.0.1:8001" or "127.0.0.1 40012" etc.
	// TODO(tstromberg): Get kubectl to implement a stable supported output format.
	hostPortRe = regexp.MustCompile(`127\.0\.0\.1(:| )\d{4,}`)
)

// dashboardCmd represents the dashboard command
var dashboardCmd = &cobra.Command{
	Use:   "dashboard",
	Short: "Access the Kubernetes dashboard running within the minikube cluster",
	Long:  `Access the Kubernetes dashboard running within the minikube cluster`,
	Run: func(_ *cobra.Command, _ []string) {
		options := flags.CommandOptions()
		cname := ClusterFlagValue()
		co := mustload.Healthy(cname, options)

		for _, n := range co.Config.Nodes {
			if err := proxy.ExcludeIP(n.IP); err != nil {
				klog.Errorf("Error excluding IP from proxy: %s", err)
			}
		}

		if dashboardExposedPort < 0 || dashboardExposedPort > 65535 {
			exit.Message(reason.HostKubectlProxy, "Invalid port")
		}

		kubectlVersion := co.Config.KubernetesConfig.KubernetesVersion
		var err error

		// Check dashboard status before enabling it
		addon := assets.Addons["dashboard"]
		enabled := addon.IsEnabled(co.Config)

		if !enabled {
			// Send status messages to stderr for folks reusing this output.
			out.ErrT(style.Enabling, "Enabling dashboard ...")
			// Enable the dashboard add-on
			err = addons.SetAndSave(cname, "dashboard", "true", options)
			if err != nil {
				exit.Error(reason.InternalAddonEnable, "Unable to enable dashboard", err)
			}
		}

		ns := "kubernetes-dashboard"
		svc := "kubernetes-dashboard-kong-proxy"
		out.ErrT(style.Verifying, "Verifying dashboard health ...")
		checkSVC := func() error { return service.CheckService(cname, ns, svc) }
		// for slow machines or parallels in CI to avoid #7503
		if err = retry.Expo(checkSVC, 100*time.Microsecond, time.Minute*10); err != nil {
			exit.Message(reason.SvcCheckTimeout, "dashboard service is not running: {{.error}}", out.V{"error": err})
		}

		// Attempt to finding the service URL directly (e.g. NodePort)
		// If found, we usage it directly and skip the proxy
		// The user requested HTTPS URL
		tmpl := template.Must(template.New("svc-template").Parse("https://{{.IP}}:{{.Port}}"))
		urls, err := service.GetServiceURLs(co.API, cname, ns, tmpl)

		if err != nil {
			// If we can't find the service, exit.
			exit.Message(reason.SvcNotFound, "dashboard service not found: {{.error}}", out.V{"error": err})
		}

		if len(urls) == 0 {
			exit.Message(reason.SvcNotFound, "dashboard service not found")
		}

		// If we need port forwarding (e.g. Docker on Mac), we must start the tunnel
		if driver.NeedsPortForward(co.Config.Driver) {
			startKicServiceTunnel(urls, cname, co.Config.Driver, ns, dashboardURLMode, true, tmpl)
			return
		}

		// Otherwise, we can likely access NodePort directly (linux, vmware, etc)
		// Check if we found any URLs
		found := false
		for _, u := range urls {
			if u.Name == svc && len(u.URLs) > 0 {
				url := u.URLs[0]
				printDashboardToken(kubectlVersion, co.Config.BinaryMirror, cname, ns)
				if dashboardURLMode {
					out.Ln(url)
				} else {
					out.Styled(style.Celebrate, "Opening {{.url}} in your default browser...", out.V{"url": url})
					if err = browser.OpenURL(url); err != nil {
						exit.Message(reason.HostBrowser, "failed to open browser: {{.error}}", out.V{"error": err})
					}
				}
				found = true
				break
			}
		}

		if !found {
			exit.Message(reason.SvcNotFound, "dashboard service has no node port")
		}
	},

}

func printDashboardToken(kubectlVersion, binaryURL, cname, ns string) {
	// 5 = the previous max-attempts for retry.Expo
	token, err := getDashboardToken(kubectlVersion, binaryURL, cname, ns, 5)
	if err != nil {
		out.WarningT("Unable to generate dashboard token: {{.error}}", out.V{"error": err})
		return
	}
	out.Styled(style.Permissions, "Dashboard Token:")
	out.Ln(token)
}


func runKubectl(kubectlVersion, binaryURL, cxtName, ns string, args ...string) (string, error) {
	fullArgs := append([]string{"--context", cxtName, "-n", ns}, args...)
	var cmd *exec.Cmd
	var err error
	if kubectl, errLookup := exec.LookPath("kubectl"); errLookup == nil {
		cmd = exec.Command(kubectl, fullArgs...)
	} else if cmd, err = KubectlCommand(kubectlVersion, binaryURL, fullArgs...); err != nil {
		return "", err
	}
	out, err := cmd.CombinedOutput()
	if err != nil {
		return string(out), err
	}
	return string(out), nil
}

func getDashboardToken(kubectlVersion, binaryURL, ctxName, ns string, attempts int) (string, error) {
	sa := "admin-user" 
	// docs https://github.com/kubernetes/dashboard/blob/master/docs/user/access-control/creating-sample-user.md#creating-a-service-account
	// kubectl -n kubernetes-dashboard create token admin-user
	output, err := runKubectl(kubectlVersion, binaryURL, ctxName, ns, "create", "token", sa, "--duration=24h")
	if err != nil {
		// If the SA doesn't exist (race?), try retry?
		if strings.Contains(output, "not found") && attempts > 0 {
			time.Sleep(500 * time.Millisecond)
			return getDashboardToken(kubectlVersion, binaryURL, ctxName, ns, attempts-1)
		}
		return "", errors.Wrapf(err, "kubectl create token: %s", output)
	}
	return strings.TrimSpace(output), nil
}


<<<<<<< HEAD
=======
// checkURL checks if a URL returns 200 HTTP OK
func checkURL(url string) error {
	resp, err := http.Get(url)
	if err != nil {
		return errors.Wrapf(err, "hitting URL:%q\n response: %+v", url, resp)
	}
	if resp.StatusCode != http.StatusOK {
		return &retry.RetriableError{
			Err: fmt.Errorf("unexpected response code: %d", resp.StatusCode),
		}
	}
	return nil
}
>>>>>>> 0c3ef8d6

func init() {
	dashboardCmd.Flags().BoolVar(&dashboardURLMode, "url", false, "Display dashboard URL instead of opening a browser")
	dashboardCmd.Flags().IntVar(&dashboardExposedPort, "port", 0, "Exposed port of the proxyfied dashboard. Set to 0 to pick a random port.")
}<|MERGE_RESOLUTION|>--- conflicted
+++ resolved
@@ -189,8 +189,6 @@
 }
 
 
-<<<<<<< HEAD
-=======
 // checkURL checks if a URL returns 200 HTTP OK
 func checkURL(url string) error {
 	resp, err := http.Get(url)
@@ -204,7 +202,6 @@
 	}
 	return nil
 }
->>>>>>> 0c3ef8d6
 
 func init() {
 	dashboardCmd.Flags().BoolVar(&dashboardURLMode, "url", false, "Display dashboard URL instead of opening a browser")
