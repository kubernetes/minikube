--- conflicted
+++ resolved
@@ -17,15 +17,11 @@
 package cmd
 
 import (
-	"os"
-
-	"github.com/golang/glog"
 	"github.com/spf13/cobra"
 	"github.com/spf13/viper"
 	"k8s.io/minikube/pkg/minikube/config"
 	"k8s.io/minikube/pkg/minikube/constants"
 	"k8s.io/minikube/pkg/minikube/exit"
-	"k8s.io/minikube/pkg/minikube/localpath"
 	"k8s.io/minikube/pkg/minikube/out"
 	"k8s.io/minikube/pkg/minikube/profile"
 )
@@ -110,252 +106,6 @@
 
 	// If the purge flag is set, go ahead and delete the .minikube directory.
 	if purge {
-		purgeMinikubeDirectory()
+		profile.PurgeMinikubeDirectory()
 	}
-}
-
-func purgeMinikubeDirectory() {
-	glog.Infof("Purging the '.minikube' directory located at %s", localpath.MiniPath())
-	if err := os.RemoveAll(localpath.MiniPath()); err != nil {
-		exit.WithError("unable to delete minikube config folder", err)
-	}
-<<<<<<< HEAD
-=======
-	out.T(out.Crushed, "Successfully purged minikube directory located at - [{{.minikubeDirectory}}]", out.V{"minikubeDirectory": localpath.MiniPath()})
-}
-
-// DeleteProfiles deletes one or more profiles
-func DeleteProfiles(profiles []*pkg_config.Profile) []error {
-	var errs []error
-	for _, profile := range profiles {
-		err := deleteProfile(profile)
-
-		if err != nil {
-			mm, loadErr := cluster.LoadMachine(profile.Name)
-
-			if !profile.IsValid() || (loadErr != nil || !mm.IsValid()) {
-				invalidProfileDeletionErrs := deleteInvalidProfile(profile)
-				if len(invalidProfileDeletionErrs) > 0 {
-					errs = append(errs, invalidProfileDeletionErrs...)
-				}
-			} else {
-				errs = append(errs, err)
-			}
-		}
-	}
-	return errs
-}
-
-func deleteProfile(profile *pkg_config.Profile) error {
-	viper.Set(pkg_config.MachineProfile, profile.Name)
-
-	api, err := machine.NewAPIClient()
-	if err != nil {
-		delErr := profileDeletionErr(profile.Name, fmt.Sprintf("error getting client %v", err))
-		return DeletionError{Err: delErr, Errtype: Fatal}
-	}
-	defer api.Close()
-
-	cc, err := pkg_config.Load()
-	if err != nil && !os.IsNotExist(err) {
-		out.ErrT(out.Sad, "Error loading profile {{.name}}: {{.error}}", out.V{"name": profile, "error": err})
-		delErr := profileDeletionErr(profile.Name, fmt.Sprintf("error loading profile config: %v", err))
-		return DeletionError{Err: delErr, Errtype: MissingProfile}
-	}
-
-	if err == nil && driver.BareMetal(cc.MachineConfig.VMDriver) {
-		if err := uninstallKubernetes(api, cc.KubernetesConfig, viper.GetString(cmdcfg.Bootstrapper)); err != nil {
-			deletionError, ok := err.(DeletionError)
-			if ok {
-				delErr := profileDeletionErr(profile.Name, fmt.Sprintf("%v", err))
-				deletionError.Err = delErr
-				return deletionError
-			}
-			return err
-		}
-	}
-
-	if err := killMountProcess(); err != nil {
-		out.T(out.FailureType, "Failed to kill mount process: {{.error}}", out.V{"error": err})
-	}
-
-	if err = cluster.DeleteHost(api); err != nil {
-		switch errors.Cause(err).(type) {
-		case mcnerror.ErrHostDoesNotExist:
-			out.T(out.Meh, `"{{.name}}" cluster does not exist. Proceeding ahead with cleanup.`, out.V{"name": profile.Name})
-		default:
-			out.T(out.FailureType, "Failed to delete cluster: {{.error}}", out.V{"error": err})
-			out.T(out.Notice, `You may need to manually remove the "{{.name}}" VM from your hypervisor`, out.V{"name": profile.Name})
-		}
-	}
-
-	// In case DeleteHost didn't complete the job.
-	deleteProfileDirectory(profile.Name)
-
-	if err := pkg_config.DeleteProfile(profile.Name); err != nil {
-		if os.IsNotExist(err) {
-			delErr := profileDeletionErr(profile.Name, fmt.Sprintf("\"%s\" profile does not exist", profile.Name))
-			return DeletionError{Err: delErr, Errtype: MissingProfile}
-		}
-		delErr := profileDeletionErr(profile.Name, fmt.Sprintf("failed to remove profile %v", err))
-		return DeletionError{Err: delErr, Errtype: Fatal}
-	}
-
-	out.T(out.Crushed, `The "{{.name}}" cluster has been deleted.`, out.V{"name": profile.Name})
-
-	machineName := pkg_config.GetMachineName()
-	if err := deleteContext(machineName); err != nil {
-		return err
-	}
-	return nil
-}
-
-func deleteContext(machineName string) error {
-	if err := kubeconfig.DeleteContext(constants.KubeconfigPath, machineName); err != nil {
-		return DeletionError{Err: fmt.Errorf("update config: %v", err), Errtype: Fatal}
-	}
-
-	if err := cmdcfg.Unset(pkg_config.MachineProfile); err != nil {
-		return DeletionError{Err: fmt.Errorf("unset minikube profile: %v", err), Errtype: Fatal}
-	}
-	return nil
-}
-
-func deleteInvalidProfile(profile *pkg_config.Profile) []error {
-	out.T(out.DeletingHost, "Trying to delete invalid profile {{.profile}}", out.V{"profile": profile.Name})
-
-	var errs []error
-	pathToProfile := pkg_config.ProfileFolderPath(profile.Name, localpath.MiniPath())
-	if _, err := os.Stat(pathToProfile); !os.IsNotExist(err) {
-		err := os.RemoveAll(pathToProfile)
-		if err != nil {
-			errs = append(errs, DeletionError{err, Fatal})
-		}
-	}
-
-	pathToMachine := cluster.MachinePath(profile.Name, localpath.MiniPath())
-	if _, err := os.Stat(pathToMachine); !os.IsNotExist(err) {
-		err := os.RemoveAll(pathToMachine)
-		if err != nil {
-			errs = append(errs, DeletionError{err, Fatal})
-		}
-	}
-	return errs
-}
-
-func profileDeletionErr(profileName string, additionalInfo string) error {
-	return fmt.Errorf("error deleting profile \"%s\": %s", profileName, additionalInfo)
-}
-
-func uninstallKubernetes(api libmachine.API, kc pkg_config.KubernetesConfig, bsName string) error {
-	out.T(out.Resetting, "Uninstalling Kubernetes {{.kubernetes_version}} using {{.bootstrapper_name}} ...", out.V{"kubernetes_version": kc.KubernetesVersion, "bootstrapper_name": bsName})
-	clusterBootstrapper, err := getClusterBootstrapper(api, bsName)
-	if err != nil {
-		return DeletionError{Err: fmt.Errorf("unable to get bootstrapper: %v", err), Errtype: Fatal}
-	} else if err = clusterBootstrapper.DeleteCluster(kc); err != nil {
-		return DeletionError{Err: fmt.Errorf("failed to delete cluster: %v", err), Errtype: Fatal}
-	}
-	return nil
-}
-
-// HandleDeletionErrors handles deletion errors from DeleteProfiles
-func HandleDeletionErrors(errors []error) {
-	if len(errors) == 1 {
-		handleSingleDeletionError(errors[0])
-	} else {
-		handleMultipleDeletionErrors(errors)
-	}
-}
-
-func handleSingleDeletionError(err error) {
-	deletionError, ok := err.(DeletionError)
-
-	if ok {
-		switch deletionError.Errtype {
-		case Fatal:
-			out.FatalT(deletionError.Error())
-		case MissingProfile:
-			out.ErrT(out.Sad, deletionError.Error())
-		case MissingCluster:
-			out.ErrT(out.Meh, deletionError.Error())
-		default:
-			out.FatalT(deletionError.Error())
-		}
-	} else {
-		exit.WithError("Could not process error from failed deletion", err)
-	}
-}
-
-func handleMultipleDeletionErrors(errors []error) {
-	out.ErrT(out.Sad, "Multiple errors deleting profiles")
-
-	for _, err := range errors {
-		deletionError, ok := err.(DeletionError)
-
-		if ok {
-			glog.Errorln(deletionError.Error())
-		} else {
-			exit.WithError("Could not process errors from failed deletion", err)
-		}
-	}
-}
-
-func deleteProfileDirectory(profile string) {
-	machineDir := filepath.Join(localpath.MiniPath(), "machines", profile)
-	if _, err := os.Stat(machineDir); err == nil {
-		out.T(out.DeletingHost, `Removing {{.directory}} ...`, out.V{"directory": machineDir})
-		err := os.RemoveAll(machineDir)
-		if err != nil {
-			exit.WithError("Unable to remove machine directory: %v", err)
-		}
-	}
-}
-
-// killMountProcess kills the mount process, if it is running
-func killMountProcess() error {
-	pidPath := filepath.Join(localpath.MiniPath(), constants.MountProcessFileName)
-	if _, err := os.Stat(pidPath); os.IsNotExist(err) {
-		return nil
-	}
-
-	glog.Infof("Found %s ...", pidPath)
-	out, err := ioutil.ReadFile(pidPath)
-	if err != nil {
-		return errors.Wrap(err, "ReadFile")
-	}
-	glog.Infof("pidfile contents: %s", out)
-	pid, err := strconv.Atoi(string(out))
-	if err != nil {
-		return errors.Wrap(err, "error parsing pid")
-	}
-	// os.FindProcess does not check if pid is running :(
-	entry, err := ps.FindProcess(pid)
-	if err != nil {
-		return errors.Wrap(err, "ps.FindProcess")
-	}
-	if entry == nil {
-		glog.Infof("Stale pid: %d", pid)
-		if err := os.Remove(pidPath); err != nil {
-			return errors.Wrap(err, "Removing stale pid")
-		}
-		return nil
-	}
-
-	// We found a process, but it still may not be ours.
-	glog.Infof("Found process %d: %s", pid, entry.Executable())
-	proc, err := os.FindProcess(pid)
-	if err != nil {
-		return errors.Wrap(err, "os.FindProcess")
-	}
-
-	glog.Infof("Killing pid %d ...", pid)
-	if err := proc.Kill(); err != nil {
-		glog.Infof("Kill failed with %v - removing probably stale pid...", err)
-		if err := os.Remove(pidPath); err != nil {
-			return errors.Wrap(err, "Removing likely stale unkillable pid")
-		}
-		return errors.Wrap(err, fmt.Sprintf("Kill(%d/%s)", pid, entry.Executable()))
-	}
-	return nil
->>>>>>> 3322c50c
 }