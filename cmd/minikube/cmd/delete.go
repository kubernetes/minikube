--- conflicted
+++ resolved
@@ -24,10 +24,6 @@
 	"github.com/spf13/viper"
 	"k8s.io/minikube/pkg/minikube/config"
 	"k8s.io/minikube/pkg/minikube/constants"
-<<<<<<< HEAD
-	"k8s.io/minikube/pkg/minikube/delete"
-=======
->>>>>>> 9ea4ee72
 	"k8s.io/minikube/pkg/minikube/exit"
 	"k8s.io/minikube/pkg/minikube/localpath"
 	"k8s.io/minikube/pkg/minikube/out"
@@ -87,15 +83,9 @@
 			exit.WithError("Error getting profiles to delete", err)
 		}
 
-<<<<<<< HEAD
-		errs := delete.RemoveProfiles(profilesToDelete)
-		if len(errs) > 0 {
-			delete.HandleDeletionErrors(errs)
-=======
 		errs := profile.DeleteAll(profilesToDelete)
 		if len(errs) > 0 {
 			profile.HandleDeletionErrors(errs)
->>>>>>> 9ea4ee72
 		} else {
 			out.T(out.DeletingHost, "Successfully deleted all profiles")
 		}
@@ -105,24 +95,14 @@
 		}
 
 		profileName := viper.GetString(config.MachineProfile)
-<<<<<<< HEAD
-		profile, err := config.LoadProfile(profileName)
-=======
 		p, err := config.LoadProfile(profileName)
->>>>>>> 9ea4ee72
 		if err != nil {
 			out.ErrT(out.Meh, `"{{.name}}" p does not exist`, out.V{"name": profileName})
 		}
 
-<<<<<<< HEAD
-		errs := delete.RemoveProfiles([]*config.Profile{profile})
-		if len(errs) > 0 {
-			delete.HandleDeletionErrors(errs)
-=======
 		errs := profile.DeleteAll([]*config.Profile{p})
 		if len(errs) > 0 {
 			profile.HandleDeletionErrors(errs)
->>>>>>> 9ea4ee72
 		} else {
 			out.T(out.DeletingHost, "Successfully deleted p \"{{.name}}\"", out.V{"name": profileName})
 		}
