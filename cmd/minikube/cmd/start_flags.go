--- conflicted
+++ resolved
@@ -604,12 +604,8 @@
 			ShouldLoadCachedImages: viper.GetBool(cacheImages),
 			CNI:                    getCNIConfig(cmd),
 		},
-<<<<<<< HEAD
 		MultiNodeRequested: viper.GetInt(nodes) > 1 || viper.GetBool(ha),
 		AutoPauseInterval:  viper.GetDuration(autoPauseInterval),
-=======
-		MultiNodeRequested: viper.GetInt(nodes) > 1,
->>>>>>> cba9d399
 		GPUs:               viper.GetString(gpus),
 	}
 	cc.VerifyComponents = interpretWaitFlag(*cmd)
