--- conflicted
+++ resolved
@@ -177,12 +177,8 @@
 	startCmd.Flags().String(mountUID, defaultMountUID, mountUIDDescription)
 	startCmd.Flags().StringSlice(config.AddonListFlag, nil, "Enable addons. see `minikube addons list` for a list of valid addon names.")
 	startCmd.Flags().String(criSocket, "", "The cri socket path to be used.")
-<<<<<<< HEAD
 	startCmd.Flags().String(criService, "", "The cri service to be started.")
-	startCmd.Flags().String(networkPlugin, "", "Kubelet network plug-in to use (default: auto)")
-=======
 	startCmd.Flags().String(networkPlugin, "", "DEPRECATED: Replaced by --cni")
->>>>>>> 214e0514
 	startCmd.Flags().Bool(enableDefaultCNI, false, "DEPRECATED: Replaced by --cni=bridge")
 	startCmd.Flags().String(cniFlag, "", "CNI plug-in to use. Valid options: auto, bridge, calico, cilium, flannel, kindnet, or path to a CNI manifest (default: auto)")
 	startCmd.Flags().StringSlice(waitComponents, kverify.DefaultWaitList, fmt.Sprintf("comma separated list of Kubernetes components to verify and wait for after starting a cluster. defaults to %q, available options: %q . other acceptable values are 'all' or 'none', 'true' and 'false'", strings.Join(kverify.DefaultWaitList, ","), strings.Join(kverify.AllComponentsList, ",")))
