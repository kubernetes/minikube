/*
Copyright 2017 The Kubernetes Authors All rights reserved.

Licensed under the Apache License, Version 2.0 (the "License");
you may not use this file except in compliance with the License.
You may obtain a copy of the License at

    http://www.apache.org/licenses/LICENSE-2.0

Unless required by applicable law or agreed to in writing, software
distributed under the License is distributed on an "AS IS" BASIS,
WITHOUT WARRANTIES OR CONDITIONS OF ANY KIND, either express or implied.
See the License for the specific language governing permissions and
limitations under the License.
*/

package cmd

import (
	"io"
	"io/ioutil"
<<<<<<< HEAD
	"net/url"
	"os"
=======
	"os"
	"strings"
>>>>>>> eee22545

	"github.com/spf13/cobra"
	"github.com/spf13/viper"
	"k8s.io/minikube/pkg/minikube/config"
	"k8s.io/minikube/pkg/minikube/exit"
	"k8s.io/minikube/pkg/minikube/image"
	"k8s.io/minikube/pkg/minikube/machine"
	"k8s.io/minikube/pkg/minikube/reason"
	docker "k8s.io/minikube/third_party/go-dockerclient"
)

// imageCmd represents the image command
var imageCmd = &cobra.Command{
	Use:   "image",
	Short: "Work with images in minikube",
	Long:  "Work with images in minikube",
}

var (
<<<<<<< HEAD
	tag        string
	push       bool
	dockerFile string
	buildEnv   []string
	buildOpt   []string
)

=======
	imgDaemon bool
	imgRemote bool
)

func saveFile(r io.Reader) (string, error) {
	tmp, err := ioutil.TempFile("", "build.*.tar")
	if err != nil {
		return "", err
	}
	_, err = io.Copy(tmp, r)
	if err != nil {
		return "", err
	}
	err = tmp.Close()
	if err != nil {
		return "", err
	}
	return tmp.Name(), nil
}

>>>>>>> eee22545
// loadImageCmd represents the image load command
var loadImageCmd = &cobra.Command{
	Use:     "load IMAGE | ARCHIVE | -",
	Short:   "Load a image into minikube",
	Long:    "Load a image into minikube",
	Example: "minikube image load image\nminikube image load image.tar",
	Run: func(cmd *cobra.Command, args []string) {
		if len(args) == 0 {
			exit.Message(reason.Usage, "Please provide an image in your local daemon to load into minikube via <minikube image load IMAGE_NAME>")
		}
		// Cache and load images into container runtime
		profile, err := config.LoadProfile(viper.GetString(config.ProfileName))
		if err != nil {
			exit.Error(reason.Usage, "loading profile", err)
		}

		var local bool
		if imgRemote || imgDaemon {
			local = false
		} else {
			for _, img := range args {
				if img == "-" { // stdin
					local = true
					imgDaemon = false
					imgRemote = false
				} else if strings.HasPrefix(img, "/") || strings.HasPrefix(img, ".") {
					local = true
					imgDaemon = false
					imgRemote = false
				} else if _, err := os.Stat(img); err == nil {
					local = true
					imgDaemon = false
					imgRemote = false
				}
			}

			if !local {
				imgDaemon = true
				imgRemote = true
			}
		}

		if args[0] == "-" {
			tmp, err := saveFile(os.Stdin)
			if err != nil {
				exit.Error(reason.GuestImageLoad, "Failed to save stdin", err)
			}
			args = []string{tmp}
		}

		if imgDaemon || imgRemote {
			image.UseDaemon(imgDaemon)
			image.UseRemote(imgRemote)
			if err := machine.CacheAndLoadImages(args, []*config.Profile{profile}); err != nil {
				exit.Error(reason.GuestImageLoad, "Failed to load image", err)
			}
		} else if local {
			// Load images from local files, without doing any caching or checks in container runtime
			// This is similar to tarball.Image but it is done by the container runtime in the cluster.
			if err := machine.DoLoadImages(args, []*config.Profile{profile}, ""); err != nil {
				exit.Error(reason.GuestImageLoad, "Failed to load image", err)
			}
		}
	},
}

func saveFile(r io.Reader) (string, error) {
	tmp, err := ioutil.TempFile("", "build.*.tar")
	if err != nil {
		return "", err
	}
	_, err = io.Copy(tmp, r)
	if err != nil {
		return "", err
	}
	err = tmp.Close()
	if err != nil {
		return "", err
	}
	return tmp.Name(), nil
}

func createTar(dir string) (string, error) {
	tar, err := docker.CreateTarStream(dir, dockerFile)
	if err != nil {
		return "", err
	}
	return saveFile(tar)
}

// buildImageCmd represents the image build command
var buildImageCmd = &cobra.Command{
	Use:     "build PATH | URL | -",
	Short:   "Build a container image in minikube",
	Long:    "Build a container image, using the container runtime.",
	Example: `minikube image build .`,
	Run: func(cmd *cobra.Command, args []string) {
		if len(args) < 1 {
			exit.Message(reason.Usage, "Please provide a path or url to build")
		}
		// Build images into container runtime
		profile, err := config.LoadProfile(viper.GetString(config.ProfileName))
		if err != nil {
			exit.Error(reason.Usage, "loading profile", err)
		}
		img := args[0]
		var tmp string
		if img == "-" {
			tmp, err = saveFile(os.Stdin)
			if err != nil {
				exit.Error(reason.GuestImageBuild, "Failed to save stdin", err)
			}
			img = tmp
		} else {
			// If it is an URL, pass it as-is
			u, err := url.Parse(img)
			if err == nil && u.Scheme == "" && u.Host == "" {
				// If it's a directory, tar it
				info, err := os.Stat(img)
				if err == nil && info.IsDir() {
					tmp, err := createTar(img)
					if err != nil {
						exit.Error(reason.GuestImageBuild, "Failed to save dir", err)
					}
					img = tmp
				}
				// Otherwise, assume it's a tar
			}
		}
		if err := machine.BuildImage(img, dockerFile, tag, push, buildEnv, buildOpt, []*config.Profile{profile}); err != nil {
			exit.Error(reason.GuestImageBuild, "Failed to build image", err)
		}
		if tmp != "" {
			os.Remove(tmp)
		}
	},
}

func init() {
	imageCmd.AddCommand(loadImageCmd)
<<<<<<< HEAD
	buildImageCmd.Flags().StringVarP(&tag, "tag", "t", "", "Tag to apply to the new image (optional)")
	buildImageCmd.Flags().BoolVarP(&push, "push", "", false, "Push the new image (requires tag)")
	buildImageCmd.Flags().StringVarP(&dockerFile, "file", "f", "", "Path to the Dockerfile to use (optional)")
	buildImageCmd.Flags().StringArrayVar(&buildEnv, "build-env", nil, "Environment variables to pass to the build. (format: key=value)")
	buildImageCmd.Flags().StringArrayVar(&buildOpt, "build-opt", nil, "Specify arbitrary flags to pass to the build. (format: key=value)")
	imageCmd.AddCommand(buildImageCmd)
=======
	loadImageCmd.Flags().BoolVar(&imgDaemon, "daemon", false, "Cache image from docker daemon")
	loadImageCmd.Flags().BoolVar(&imgRemote, "remote", false, "Cache image from remote registry")
>>>>>>> eee22545
}<|MERGE_RESOLUTION|>--- conflicted
+++ resolved
@@ -19,13 +19,9 @@
 import (
 	"io"
 	"io/ioutil"
-<<<<<<< HEAD
 	"net/url"
 	"os"
-=======
-	"os"
 	"strings"
->>>>>>> eee22545
 
 	"github.com/spf13/cobra"
 	"github.com/spf13/viper"
@@ -45,7 +41,8 @@
 }
 
 var (
-<<<<<<< HEAD
+	imgDaemon  bool
+	imgRemote  bool
 	tag        string
 	push       bool
 	dockerFile string
@@ -53,11 +50,6 @@
 	buildOpt   []string
 )
 
-=======
-	imgDaemon bool
-	imgRemote bool
-)
-
 func saveFile(r io.Reader) (string, error) {
 	tmp, err := ioutil.TempFile("", "build.*.tar")
 	if err != nil {
@@ -74,7 +66,6 @@
 	return tmp.Name(), nil
 }
 
->>>>>>> eee22545
 // loadImageCmd represents the image load command
 var loadImageCmd = &cobra.Command{
 	Use:     "load IMAGE | ARCHIVE | -",
@@ -215,15 +206,12 @@
 
 func init() {
 	imageCmd.AddCommand(loadImageCmd)
-<<<<<<< HEAD
+	loadImageCmd.Flags().BoolVar(&imgDaemon, "daemon", false, "Cache image from docker daemon")
+	loadImageCmd.Flags().BoolVar(&imgRemote, "remote", false, "Cache image from remote registry")
 	buildImageCmd.Flags().StringVarP(&tag, "tag", "t", "", "Tag to apply to the new image (optional)")
 	buildImageCmd.Flags().BoolVarP(&push, "push", "", false, "Push the new image (requires tag)")
 	buildImageCmd.Flags().StringVarP(&dockerFile, "file", "f", "", "Path to the Dockerfile to use (optional)")
 	buildImageCmd.Flags().StringArrayVar(&buildEnv, "build-env", nil, "Environment variables to pass to the build. (format: key=value)")
 	buildImageCmd.Flags().StringArrayVar(&buildOpt, "build-opt", nil, "Specify arbitrary flags to pass to the build. (format: key=value)")
 	imageCmd.AddCommand(buildImageCmd)
-=======
-	loadImageCmd.Flags().BoolVar(&imgDaemon, "daemon", false, "Cache image from docker daemon")
-	loadImageCmd.Flags().BoolVar(&imgRemote, "remote", false, "Cache image from remote registry")
->>>>>>> eee22545
 }