/*
Copyright 2017 The Kubernetes Authors All rights reserved.

Licensed under the Apache License, Version 2.0 (the "License");
you may not use this file except in compliance with the License.
You may obtain a copy of the License at

    http://www.apache.org/licenses/LICENSE-2.0

Unless required by applicable law or agreed to in writing, software
distributed under the License is distributed on an "AS IS" BASIS,
WITHOUT WARRANTIES OR CONDITIONS OF ANY KIND, either express or implied.
See the License for the specific language governing permissions and
limitations under the License.
*/

package cmd

import (
	"io"
	"io/ioutil"
	"net/url"
	"os"
	"strings"

	"github.com/spf13/cobra"
	"github.com/spf13/viper"
	"k8s.io/minikube/pkg/minikube/config"
	"k8s.io/minikube/pkg/minikube/exit"
	"k8s.io/minikube/pkg/minikube/image"
	"k8s.io/minikube/pkg/minikube/machine"
	"k8s.io/minikube/pkg/minikube/reason"
	docker "k8s.io/minikube/third_party/go-dockerclient"
)

// imageCmd represents the image command
var imageCmd = &cobra.Command{
	Use:   "image COMMAND",
	Short: "Manage images",
}

var (
<<<<<<< HEAD
	imgDaemon  bool
	imgRemote  bool
	tag        string
	push       bool
	dockerFile string
	buildEnv   []string
	buildOpt   []string
=======
	pull      bool
	imgDaemon bool
	imgRemote bool
>>>>>>> 85443b65
)

func saveFile(r io.Reader) (string, error) {
	tmp, err := ioutil.TempFile("", "build.*.tar")
	if err != nil {
		return "", err
	}
	_, err = io.Copy(tmp, r)
	if err != nil {
		return "", err
	}
	err = tmp.Close()
	if err != nil {
		return "", err
	}
	return tmp.Name(), nil
}

// loadImageCmd represents the image load command
var loadImageCmd = &cobra.Command{
	Use:     "load IMAGE | ARCHIVE | -",
	Short:   "Load a image into minikube",
	Long:    "Load a image into minikube",
	Example: "minikube image load image\nminikube image load image.tar",
	Run: func(cmd *cobra.Command, args []string) {
		if len(args) == 0 {
			exit.Message(reason.Usage, "Please provide an image in your local daemon to load into minikube via <minikube image load IMAGE_NAME>")
		}
		// Cache and load images into container runtime
		profile, err := config.LoadProfile(viper.GetString(config.ProfileName))
		if err != nil {
			exit.Error(reason.Usage, "loading profile", err)
		}

		if pull {
			// Pull image from remote registry, without doing any caching except in container runtime.
			// This is similar to daemon.Image but it is done by the container runtime in the cluster.
			if err := machine.PullImages(args, profile); err != nil {
				exit.Error(reason.GuestImageLoad, "Failed to pull image", err)
			}
			return
		}

		var local bool
		if imgRemote || imgDaemon {
			local = false
		} else {
			for _, img := range args {
				if img == "-" { // stdin
					local = true
					imgDaemon = false
					imgRemote = false
				} else if strings.HasPrefix(img, "/") || strings.HasPrefix(img, ".") {
					local = true
					imgDaemon = false
					imgRemote = false
				} else if _, err := os.Stat(img); err == nil {
					local = true
					imgDaemon = false
					imgRemote = false
				}
			}

			if !local {
				imgDaemon = true
				imgRemote = true
			}
		}

		if args[0] == "-" {
			tmp, err := saveFile(os.Stdin)
			if err != nil {
				exit.Error(reason.GuestImageLoad, "Failed to save stdin", err)
			}
			args = []string{tmp}
		}

		if imgDaemon || imgRemote {
			image.UseDaemon(imgDaemon)
			image.UseRemote(imgRemote)
			if err := machine.CacheAndLoadImages(args, []*config.Profile{profile}); err != nil {
				exit.Error(reason.GuestImageLoad, "Failed to load image", err)
			}
		} else if local {
			// Load images from local files, without doing any caching or checks in container runtime
			// This is similar to tarball.Image but it is done by the container runtime in the cluster.
			if err := machine.DoLoadImages(args, []*config.Profile{profile}, ""); err != nil {
				exit.Error(reason.GuestImageLoad, "Failed to load image", err)
			}
		}
	},
}

var removeImageCmd = &cobra.Command{
	Use:   "rm IMAGE [IMAGE...]",
	Short: "Remove one or more images",
	Example: `
$ minikube image rm image busybox

$ minikube image unload image busybox
`,
	Args:    cobra.MinimumNArgs(1),
	Aliases: []string{"unload"},
	Run: func(cmd *cobra.Command, args []string) {
		profile, err := config.LoadProfile(viper.GetString(config.ProfileName))
		if err != nil {
			exit.Error(reason.Usage, "loading profile", err)
		}
		if err := machine.RemoveImages(args, profile); err != nil {
			exit.Error(reason.GuestImageRemove, "Failed to remove image", err)
		}
	},
}

func createTar(dir string) (string, error) {
	tar, err := docker.CreateTarStream(dir, dockerFile)
	if err != nil {
		return "", err
	}
	return saveFile(tar)
}

// buildImageCmd represents the image build command
var buildImageCmd = &cobra.Command{
	Use:     "build PATH | URL | -",
	Short:   "Build a container image in minikube",
	Long:    "Build a container image, using the container runtime.",
	Example: `minikube image build .`,
	Run: func(cmd *cobra.Command, args []string) {
		if len(args) < 1 {
			exit.Message(reason.Usage, "Please provide a path or url to build")
		}
		// Build images into container runtime
		profile, err := config.LoadProfile(viper.GetString(config.ProfileName))
		if err != nil {
			exit.Error(reason.Usage, "loading profile", err)
		}

		img := args[0]
		var tmp string
		if img == "-" {
			tmp, err = saveFile(os.Stdin)
			if err != nil {
				exit.Error(reason.GuestImageBuild, "Failed to save stdin", err)
			}
			img = tmp
		} else {
			// If it is an URL, pass it as-is
			u, err := url.Parse(img)
			if err == nil && u.Scheme == "" && u.Host == "" {
				// If it's a directory, tar it
				info, err := os.Stat(img)
				if err == nil && info.IsDir() {
					tmp, err := createTar(img)
					if err != nil {
						exit.Error(reason.GuestImageBuild, "Failed to save dir", err)
					}
					img = tmp
				}
				// Otherwise, assume it's a tar
			}
		}
		if err := machine.BuildImage(img, dockerFile, tag, push, buildEnv, buildOpt, []*config.Profile{profile}); err != nil {
			exit.Error(reason.GuestImageBuild, "Failed to build image", err)
		}
		if tmp != "" {
			os.Remove(tmp)
		}
	},
}

var listImageCmd = &cobra.Command{
	Use:   "list",
	Short: "List images",
	Example: `
$ minikube image list
`,
	Aliases: []string{"ls"},
	Run: func(cmd *cobra.Command, args []string) {
		profile, err := config.LoadProfile(viper.GetString(config.ProfileName))
		if err != nil {
			exit.Error(reason.Usage, "loading profile", err)
		}

		if err := machine.ListImages(profile); err != nil {
			exit.Error(reason.GuestImageList, "Failed to list images", err)
		}
	},
}

func init() {
<<<<<<< HEAD
=======
	imageCmd.AddCommand(loadImageCmd)
	imageCmd.AddCommand(removeImageCmd)
	loadImageCmd.Flags().BoolVarP(&pull, "pull", "", false, "Pull the remote image (no caching)")
>>>>>>> 85443b65
	loadImageCmd.Flags().BoolVar(&imgDaemon, "daemon", false, "Cache image from docker daemon")
	loadImageCmd.Flags().BoolVar(&imgRemote, "remote", false, "Cache image from remote registry")
	imageCmd.AddCommand(loadImageCmd)
	imageCmd.AddCommand(removeImageCmd)
	buildImageCmd.Flags().StringVarP(&tag, "tag", "t", "", "Tag to apply to the new image (optional)")
	buildImageCmd.Flags().BoolVarP(&push, "push", "", false, "Push the new image (requires tag)")
	buildImageCmd.Flags().StringVarP(&dockerFile, "file", "f", "", "Path to the Dockerfile to use (optional)")
	buildImageCmd.Flags().StringArrayVar(&buildEnv, "build-env", nil, "Environment variables to pass to the build. (format: key=value)")
	buildImageCmd.Flags().StringArrayVar(&buildOpt, "build-opt", nil, "Specify arbitrary flags to pass to the build. (format: key=value)")
	imageCmd.AddCommand(buildImageCmd)
	imageCmd.AddCommand(listImageCmd)
}<|MERGE_RESOLUTION|>--- conflicted
+++ resolved
@@ -40,7 +40,7 @@
 }
 
 var (
-<<<<<<< HEAD
+	pull       bool
 	imgDaemon  bool
 	imgRemote  bool
 	tag        string
@@ -48,11 +48,6 @@
 	dockerFile string
 	buildEnv   []string
 	buildOpt   []string
-=======
-	pull      bool
-	imgDaemon bool
-	imgRemote bool
->>>>>>> 85443b65
 )
 
 func saveFile(r io.Reader) (string, error) {
@@ -244,12 +239,7 @@
 }
 
 func init() {
-<<<<<<< HEAD
-=======
-	imageCmd.AddCommand(loadImageCmd)
-	imageCmd.AddCommand(removeImageCmd)
 	loadImageCmd.Flags().BoolVarP(&pull, "pull", "", false, "Pull the remote image (no caching)")
->>>>>>> 85443b65
 	loadImageCmd.Flags().BoolVar(&imgDaemon, "daemon", false, "Cache image from docker daemon")
 	loadImageCmd.Flags().BoolVar(&imgRemote, "remote", false, "Cache image from remote registry")
 	imageCmd.AddCommand(loadImageCmd)
