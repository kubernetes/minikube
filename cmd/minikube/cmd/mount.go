--- conflicted
+++ resolved
@@ -31,7 +31,6 @@
 	"github.com/spf13/cobra"
 	"k8s.io/minikube/pkg/minikube/cluster"
 	"k8s.io/minikube/pkg/minikube/config"
-	"k8s.io/minikube/pkg/minikube/delete"
 	"k8s.io/minikube/pkg/minikube/driver"
 	"k8s.io/minikube/pkg/minikube/exit"
 	"k8s.io/minikube/pkg/minikube/machine"
@@ -67,11 +66,7 @@
 	Long:  `Mounts the specified directory into minikube.`,
 	Run: func(cmd *cobra.Command, args []string) {
 		if isKill {
-<<<<<<< HEAD
-			if err := delete.KillMountProcess(); err != nil {
-=======
 			if err := cluster.KillMountProcess(); err != nil {
->>>>>>> 9ea4ee72
 				exit.WithError("Error killing mount process", err)
 			}
 			os.Exit(0)
