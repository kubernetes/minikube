/*
Copyright 2016 The Kubernetes Authors All rights reserved.

Licensed under the Apache License, Version 2.0 (the "License");
you may not use this file except in compliance with the License.
You may obtain a copy of the License at

    http://www.apache.org/licenses/LICENSE-2.0

Unless required by applicable law or agreed to in writing, software
distributed under the License is distributed on an "AS IS" BASIS,
WITHOUT WARRANTIES OR CONDITIONS OF ANY KIND, either express or implied.
See the License for the specific language governing permissions and
limitations under the License.
*/

package cmd

import (
	"encoding/json"
	"fmt"
	"math"
	"net"
	"net/url"
	"os"
	"os/exec"
	"os/user"
	"runtime"
	"strings"

	"github.com/blang/semver"
	"github.com/docker/machine/libmachine/ssh"
	"github.com/golang/glog"
	"github.com/google/go-containerregistry/pkg/authn"
	"github.com/google/go-containerregistry/pkg/name"
	"github.com/google/go-containerregistry/pkg/v1/remote"
	"github.com/pkg/errors"
	"github.com/shirou/gopsutil/cpu"
	gopshost "github.com/shirou/gopsutil/host"
	"github.com/spf13/cobra"
	"github.com/spf13/viper"
	cmdcfg "k8s.io/minikube/cmd/minikube/cmd/config"
	"k8s.io/minikube/pkg/drivers/kic/oci"
	"k8s.io/minikube/pkg/minikube/bootstrapper/bsutil"
	"k8s.io/minikube/pkg/minikube/bootstrapper/images"
	"k8s.io/minikube/pkg/minikube/config"
	"k8s.io/minikube/pkg/minikube/constants"
	"k8s.io/minikube/pkg/minikube/cruntime"
	"k8s.io/minikube/pkg/minikube/download"
	"k8s.io/minikube/pkg/minikube/driver"
	"k8s.io/minikube/pkg/minikube/exit"
	"k8s.io/minikube/pkg/minikube/kubeconfig"
	"k8s.io/minikube/pkg/minikube/localpath"
	"k8s.io/minikube/pkg/minikube/machine"
	"k8s.io/minikube/pkg/minikube/mustload"
	"k8s.io/minikube/pkg/minikube/node"
	"k8s.io/minikube/pkg/minikube/notify"
	"k8s.io/minikube/pkg/minikube/out"
	"k8s.io/minikube/pkg/minikube/out/register"
	"k8s.io/minikube/pkg/minikube/reason"
	"k8s.io/minikube/pkg/minikube/style"

	"k8s.io/minikube/pkg/minikube/registry"
	"k8s.io/minikube/pkg/minikube/translate"
	"k8s.io/minikube/pkg/util"
	"k8s.io/minikube/pkg/version"
)

var (
	registryMirror   []string
	insecureRegistry []string
	apiServerNames   []string
	apiServerIPs     []net.IP
)

func init() {
	initMinikubeFlags()
	initKubernetesFlags()
	initDriverFlags()
	initNetworkingFlags()
	if err := viper.BindPFlags(startCmd.Flags()); err != nil {
		exit.Error(reason.InternalBindFlags, "unable to bind flags", err)
	}
}

// startCmd represents the start command
var startCmd = &cobra.Command{
	Use:   "start",
	Short: "Starts a local Kubernetes cluster",
	Long:  "Starts a local Kubernetes cluster",
	Run:   runStart,
}

// platform generates a user-readable platform message
func platform() string {
	var s strings.Builder

	// Show the distro version if possible
	hi, err := gopshost.Info()
	if err == nil {
		s.WriteString(fmt.Sprintf("%s %s", strings.Title(hi.Platform), hi.PlatformVersion))
		glog.Infof("hostinfo: %+v", hi)
	} else {
		glog.Warningf("gopshost.Info returned error: %v", err)
		s.WriteString(runtime.GOOS)
	}

	vsys, vrole, err := gopshost.Virtualization()
	if err != nil {
		glog.Warningf("gopshost.Virtualization returned error: %v", err)
	} else {
		glog.Infof("virtualization: %s %s", vsys, vrole)
	}

	// This environment is exotic, let's output a bit more.
	if vrole == "guest" || runtime.GOARCH != "amd64" {
		if vsys != "" {
			s.WriteString(fmt.Sprintf(" (%s/%s)", vsys, runtime.GOARCH))
		} else {
			s.WriteString(fmt.Sprintf(" (%s)", runtime.GOARCH))
		}
	}
	return s.String()
}

// runStart handles the executes the flow of "minikube start"
func runStart(cmd *cobra.Command, args []string) {
	register.SetEventLogPath(localpath.EventLog(ClusterFlagValue()))

	out.SetJSON(viper.GetString(startOutput) == "json")
	displayVersion(version.GetVersion())

	// No need to do the update check if no one is going to see it
	if !viper.GetBool(interactive) || !viper.GetBool(dryRun) {
		// Avoid blocking execution on optional HTTP fetches
		go notify.MaybePrintUpdateTextFromGithub()
	}

	displayEnviron(os.Environ())
	if viper.GetBool(force) {
		out.WarningT("minikube skips various validations when --force is supplied; this may lead to unexpected behavior")
	}

	// if --registry-mirror specified when run minikube start,
	// take arg precedence over MINIKUBE_REGISTRY_MIRROR
	// actually this is a hack, because viper 1.0.0 can assign env to variable if StringSliceVar
	// and i can't update it to 1.4.0, it affects too much code
	// other types (like String, Bool) of flag works, so imageRepository, imageMirrorCountry
	// can be configured as MINIKUBE_IMAGE_REPOSITORY and IMAGE_MIRROR_COUNTRY
	// this should be updated to documentation
	if len(registryMirror) == 0 {
		registryMirror = viper.GetStringSlice("registry_mirror")
	}

	if !config.ProfileNameValid(ClusterFlagValue()) {
		out.WarningT("Profile name '{{.name}}' is not valid", out.V{"name": ClusterFlagValue()})
		exit.Message(reason.Usage, "Only alphanumeric and dashes '-' are permitted. Minimum 1 character, starting with alphanumeric.")
	}
	existing, err := config.Load(ClusterFlagValue())
	if err != nil && !config.IsNotExist(err) {
		exit.Message(reason.HostConfigLoad, "Unable to load config: {{.error}}", out.V{"error": err})
	}

	if existing != nil {
		upgradeExistingConfig(existing)
	}

	validateSpecifiedDriver(existing)
	validateKubernetesVersion(existing)
	ds, alts, specified := selectDriver(existing)
	starter, err := provisionWithDriver(cmd, ds, existing)
	if err != nil {
		node.ExitIfFatal(err)
		machine.MaybeDisplayAdvice(err, ds.Name)
		if specified {
			// If the user specified a driver, don't fallback to anything else
			exit.Error(reason.GuestProvision, "error provisioning host", err)
		} else {
			success := false
			// Walk down the rest of the options
			for _, alt := range alts {
				out.WarningT("Startup with {{.old_driver}} driver failed, trying with alternate driver {{.new_driver}}: {{.error}}", out.V{"old_driver": ds.Name, "new_driver": alt.Name, "error": err})
				ds = alt
				// Delete the existing cluster and try again with the next driver on the list
				profile, err := config.LoadProfile(ClusterFlagValue())
				if err != nil {
					glog.Warningf("%s profile does not exist, trying anyways.", ClusterFlagValue())
				}

				err = deleteProfile(profile)
				if err != nil {
					out.WarningT("Failed to delete cluster {{.name}}, proceeding with retry anyway.", out.V{"name": ClusterFlagValue()})
				}
				starter, err = provisionWithDriver(cmd, ds, existing)
				if err != nil {
					continue
				} else {
					// Success!
					success = true
					break
				}
			}
			if !success {
				exit.Error(reason.GuestProvision, "error provisioning host", err)
			}
		}
	}

	if existing != nil && existing.KubernetesConfig.ContainerRuntime == "crio" && driver.IsKIC(existing.Driver) {
		// Stop and start again if it's crio because it's broken above v1.17.3
		out.WarningT("Due to issues with CRI-O post v1.17.3, we need to restart your cluster.")
		out.WarningT("See details at https://github.com/kubernetes/minikube/issues/8861")
		stopProfile(existing.Name)
		starter, err = provisionWithDriver(cmd, ds, existing)
		if err != nil {
			exit.Error(reason.GuestProvision, "error provisioning host", err)
		}
	}

	kubeconfig, err := startWithDriver(cmd, starter, existing)
	if err != nil {
		node.ExitIfFatal(err)
		exit.Error(reason.GuestStart, "failed to start node", err)
	}

	if err := showKubectlInfo(kubeconfig, starter.Node.KubernetesVersion, starter.Cfg.Name); err != nil {
		glog.Errorf("kubectl info: %v", err)
	}
}

func provisionWithDriver(cmd *cobra.Command, ds registry.DriverState, existing *config.ClusterConfig) (node.Starter, error) {
	driverName := ds.Name
	glog.Infof("selected driver: %s", driverName)
	validateDriver(ds, existing)
	err := autoSetDriverOptions(cmd, driverName)
	if err != nil {
		glog.Errorf("Error autoSetOptions : %v", err)
	}

	validateFlags(cmd, driverName)
	validateUser(driverName)

	// Download & update the driver, even in --download-only mode
	if !viper.GetBool(dryRun) {
		updateDriver(driverName)
	}

	k8sVersion := getKubernetesVersion(existing)
	cc, n, err := generateClusterConfig(cmd, existing, k8sVersion, driverName)
	if err != nil {
		return node.Starter{}, errors.Wrap(err, "Failed to generate config")
	}

	// This is about as far as we can go without overwriting config files
	if viper.GetBool(dryRun) {
		out.T(style.DryRun, `dry-run validation complete!`)
		os.Exit(0)
	}

	if driver.IsVM(driverName) {
		url, err := download.ISO(viper.GetStringSlice(isoURL), cmd.Flags().Changed(isoURL))
		if err != nil {
			return node.Starter{}, errors.Wrap(err, "Failed to cache ISO")
		}
		cc.MinikubeISO = url
	}

	var existingAddons map[string]bool
	if viper.GetBool(installAddons) {
		existingAddons = map[string]bool{}
		if existing != nil && existing.Addons != nil {
			existingAddons = existing.Addons
		}
	}

	if viper.GetBool(nativeSSH) {
		ssh.SetDefaultClient(ssh.Native)
	} else {
		ssh.SetDefaultClient(ssh.External)
	}

	mRunner, preExists, mAPI, host, err := node.Provision(&cc, &n, true, viper.GetBool(deleteOnFailure))
	if err != nil {
		return node.Starter{}, err
	}

	return node.Starter{
		Runner:         mRunner,
		PreExists:      preExists,
		MachineAPI:     mAPI,
		Host:           host,
		ExistingAddons: existingAddons,
		Cfg:            &cc,
		Node:           &n,
	}, nil
}

func startWithDriver(cmd *cobra.Command, starter node.Starter, existing *config.ClusterConfig) (*kubeconfig.Settings, error) {
	kubeconfig, err := node.Start(starter, true)
	if err != nil {
		kubeconfig, err = maybeDeleteAndRetry(cmd, *starter.Cfg, *starter.Node, starter.ExistingAddons, err)
		if err != nil {
			return nil, err
		}
	}

	numNodes := viper.GetInt(nodes)
	if existing != nil {
		if numNodes > 1 {
			// We ignore the --nodes parameter if we're restarting an existing cluster
			out.WarningT(`The cluster {{.cluster}} already exists which means the --nodes parameter will be ignored. Use "minikube node add" to add nodes to an existing cluster.`, out.V{"cluster": existing.Name})
		}
		numNodes = len(existing.Nodes)
	}
	if numNodes > 1 {
		if driver.BareMetal(starter.Cfg.Driver) {
			exit.Message(reason.DrvUnsupportedMulti, "The none driver is not compatible with multi-node clusters.")
		} else {
			// Only warn users on first start.
			if existing == nil {
				out.Ln("")
				warnAboutMultiNode()

				for i := 1; i < numNodes; i++ {
					nodeName := node.Name(i + 1)
					n := config.Node{
						Name:              nodeName,
						Worker:            true,
						ControlPlane:      false,
						KubernetesVersion: starter.Cfg.KubernetesConfig.KubernetesVersion,
					}
					out.Ln("") // extra newline for clarity on the command line
					err := node.Add(starter.Cfg, n, viper.GetBool(deleteOnFailure))
					if err != nil {
						return nil, errors.Wrap(err, "adding node")
					}
				}
			} else {
				for _, n := range existing.Nodes {
					if !n.ControlPlane {
						err := node.Add(starter.Cfg, n, viper.GetBool(deleteOnFailure))
						if err != nil {
							return nil, errors.Wrap(err, "adding node")
						}
					}
				}
			}
		}
	}

	return kubeconfig, nil
}

func warnAboutMultiNode() {
	out.WarningT("Multi-node clusters are currently experimental and might exhibit unintended behavior.")
	out.T(style.Documentation, "To track progress on multi-node clusters, see https://github.com/kubernetes/minikube/issues/7538.")
}

func updateDriver(driverName string) {
	v, err := version.GetSemverVersion()
	if err != nil {
		out.WarningT("Error parsing minikube version: {{.error}}", out.V{"error": err})
	} else if err := driver.InstallOrUpdate(driverName, localpath.MakeMiniPath("bin"), v, viper.GetBool(interactive), viper.GetBool(autoUpdate)); err != nil {
		out.WarningT("Unable to update {{.driver}} driver: {{.error}}", out.V{"driver": driverName, "error": err})
	}
}

func displayVersion(version string) {
	prefix := ""
	if ClusterFlagValue() != constants.DefaultClusterName {
		prefix = fmt.Sprintf("[%s] ", ClusterFlagValue())
	}

	register.Reg.SetStep(register.InitialSetup)
	out.T(style.Happy, "{{.prefix}}minikube {{.version}} on {{.platform}}", out.V{"prefix": prefix, "version": version, "platform": platform()})
}

// displayEnviron makes the user aware of environment variables that will affect how minikube operates
func displayEnviron(env []string) {
	for _, kv := range env {
		bits := strings.SplitN(kv, "=", 2)
		k := bits[0]
		v := bits[1]
		if strings.HasPrefix(k, "MINIKUBE_") || k == constants.KubeconfigEnvVar {
			out.Infof("{{.key}}={{.value}}", out.V{"key": k, "value": v})
		}
	}
}

func showKubectlInfo(kcs *kubeconfig.Settings, k8sVersion string, machineName string) error {
	register.Reg.SetStep(register.Done)
	if kcs.KeepContext {
		out.T(style.Kubectl, "To connect to this cluster, use: kubectl --context={{.name}}", out.V{"name": kcs.ClusterName})
	} else {
		out.T(style.Ready, `Done! kubectl is now configured to use "{{.name}}"`, out.V{"name": machineName})
	}

	path, err := exec.LookPath("kubectl")
	if err != nil {
		out.ErrT(style.Kubectl, "Kubectl not found in your path")
		out.ErrT(style.Workaround, "You can use kubectl inside minikube. For more information, visit https://minikube.sigs.k8s.io/docs/handbook/kubectl/")
		out.ErrT(style.Tip, "For best results, install kubectl: https://kubernetes.io/docs/tasks/tools/install-kubectl/")
		return nil
	}

	gitVersion, err := kubectlVersion(path)
	if err != nil {
		return err
	}

	client, err := semver.Make(strings.TrimPrefix(gitVersion, version.VersionPrefix))
	if err != nil {
		return errors.Wrap(err, "client semver")
	}

	cluster := semver.MustParse(strings.TrimPrefix(k8sVersion, version.VersionPrefix))
	minorSkew := int(math.Abs(float64(int(client.Minor) - int(cluster.Minor))))
	glog.Infof("kubectl: %s, cluster: %s (minor skew: %d)", client, cluster, minorSkew)

	if client.Major != cluster.Major || minorSkew > 1 {
		out.Ln("")
		out.WarningT("{{.path}} is version {{.client_version}}, which may be incompatible with Kubernetes {{.cluster_version}}.",
			out.V{"path": path, "client_version": client, "cluster_version": cluster})
		out.ErrT(style.Tip, "You can also use 'minikube kubectl -- get pods' to invoke a matching version",
			out.V{"path": path, "client_version": client})
	}
	return nil
}

func maybeDeleteAndRetry(cmd *cobra.Command, existing config.ClusterConfig, n config.Node, existingAddons map[string]bool, originalErr error) (*kubeconfig.Settings, error) {
	if viper.GetBool(deleteOnFailure) {
		out.WarningT("Node {{.name}} failed to start, deleting and trying again.", out.V{"name": n.Name})
		// Start failed, delete the cluster and try again
		profile, err := config.LoadProfile(existing.Name)
		if err != nil {
			out.ErrT(style.Meh, `"{{.name}}" profile does not exist, trying anyways.`, out.V{"name": existing.Name})
		}

		err = deleteProfile(profile)
		if err != nil {
			out.WarningT("Failed to delete cluster {{.name}}, proceeding with retry anyway.", out.V{"name": existing.Name})
		}

		// Re-generate the cluster config, just in case the failure was related to an old config format
		cc := updateExistingConfigFromFlags(cmd, &existing)
		var kubeconfig *kubeconfig.Settings
		for _, n := range cc.Nodes {
			r, p, m, h, err := node.Provision(&cc, &n, n.ControlPlane, false)
			s := node.Starter{
				Runner:         r,
				PreExists:      p,
				MachineAPI:     m,
				Host:           h,
				Cfg:            &cc,
				Node:           &n,
				ExistingAddons: existingAddons,
			}
			if err != nil {
				// Ok we failed again, let's bail
				return nil, err
			}

			k, err := node.Start(s, n.ControlPlane)
			if n.ControlPlane {
				kubeconfig = k
			}
			if err != nil {
				// Ok we failed again, let's bail
				return nil, err
			}
		}
		return kubeconfig, nil
	}
	// Don't delete the cluster unless they ask
	return nil, originalErr
}

func kubectlVersion(path string) (string, error) {
	j, err := exec.Command(path, "version", "--client", "--output=json").Output()
	if err != nil {
		// really old Kubernetes clients did not have the --output parameter
		b, err := exec.Command(path, "version", "--client", "--short").Output()
		if err != nil {
			return "", errors.Wrap(err, "exec")
		}
		s := strings.TrimSpace(string(b))
		return strings.Replace(s, "Client Version: ", "", 1), nil
	}

	cv := struct {
		ClientVersion struct {
			GitVersion string `json:"gitVersion"`
		} `json:"clientVersion"`
	}{}
	err = json.Unmarshal(j, &cv)
	if err != nil {
		return "", errors.Wrap(err, "unmarshal")
	}

	return cv.ClientVersion.GitVersion, nil
}

func selectDriver(existing *config.ClusterConfig) (registry.DriverState, []registry.DriverState, bool) {
	// Technically unrelated, but important to perform before detection
	driver.SetLibvirtURI(viper.GetString(kvmQemuURI))
	register.Reg.SetStep(register.SelectingDriver)
	// By default, the driver is whatever we used last time
	if existing != nil {
		old := hostDriver(existing)
		ds := driver.Status(old)
		out.T(style.Sparkle, `Using the {{.driver}} driver based on existing profile`, out.V{"driver": ds.String()})
		return ds, nil, true
	}

	// Default to looking at the new driver parameter
	if d := viper.GetString("driver"); d != "" {
		if vmd := viper.GetString("vm-driver"); vmd != "" {
			// Output a warning
			warning := `Both driver={{.driver}} and vm-driver={{.vmd}} have been set.

    Since vm-driver is deprecated, minikube will default to driver={{.driver}}.

    If vm-driver is set in the global config, please run "minikube config unset vm-driver" to resolve this warning.
			`
			out.WarningT(warning, out.V{"driver": d, "vmd": vmd})
		}
		ds := driver.Status(d)
		if ds.Name == "" {
<<<<<<< HEAD
			if d == "kvm" {
				viper.Set("driver", "kvm2")
				d = "kvm2"
			}
			exit.WithCodeT(exit.Unavailable, "The driver '{{.driver}}' is not supported on {{.os}}", out.V{"driver": d, "os": runtime.GOOS})
=======
			exit.Message(reason.DrvUnsupportedOS, "The driver '{{.driver}}' is not supported on {{.os}}", out.V{"driver": d, "os": runtime.GOOS})
>>>>>>> dc595145
		}
		out.T(style.Sparkle, `Using the {{.driver}} driver based on user configuration`, out.V{"driver": ds.String()})
		return ds, nil, true
	}

	// Fallback to old driver parameter
	if d := viper.GetString("vm-driver"); d != "" {
		ds := driver.Status(viper.GetString("vm-driver"))
		if ds.Name == "" {
<<<<<<< HEAD
			if d == "kvm" {
				viper.Set("driver", "kvm2")
				d = "kvm2"
			}
			exit.WithCodeT(exit.Unavailable, "The driver '{{.driver}}' is not supported on {{.os}}", out.V{"driver": d, "os": runtime.GOOS})
=======
			exit.Message(reason.DrvUnsupportedOS, "The driver '{{.driver}}' is not supported on {{.os}}", out.V{"driver": d, "os": runtime.GOOS})
>>>>>>> dc595145
		}
		out.T(style.Sparkle, `Using the {{.driver}} driver based on user configuration`, out.V{"driver": ds.String()})
		return ds, nil, true
	}

	choices := driver.Choices(viper.GetBool("vm"))
	pick, alts, rejects := driver.Suggest(choices)
	if pick.Name == "" {
		out.T(style.ThumbsDown, "Unable to pick a default driver. Here is what was considered, in preference order:")
		for _, r := range rejects {
			out.Infof("{{ .name }}: {{ .rejection }}", out.V{"name": r.Name, "rejection": r.Rejection})
		}
		exit.Message(reason.DrvNotDetected, "No possible driver was detected. Try specifying --driver, or see https://minikube.sigs.k8s.io/docs/start/")
	}

	if len(alts) > 1 {
		altNames := []string{}
		for _, a := range alts {
			altNames = append(altNames, a.String())
		}
		out.T(style.Sparkle, `Automatically selected the {{.driver}} driver. Other choices: {{.alternates}}`, out.V{"driver": pick.Name, "alternates": strings.Join(altNames, ", ")})
	} else {
		out.T(style.Sparkle, `Automatically selected the {{.driver}} driver`, out.V{"driver": pick.String()})
	}
	return pick, alts, false
}

// hostDriver returns the actual driver used by a libmachine host, which can differ from our config
func hostDriver(existing *config.ClusterConfig) string {
	if existing == nil {
		return ""
	}
	api, err := machine.NewAPIClient()
	if err != nil {
		glog.Warningf("selectDriver NewAPIClient: %v", err)
		return existing.Driver
	}

	cp, err := config.PrimaryControlPlane(existing)
	if err != nil {
		glog.Warningf("Unable to get control plane from existing config: %v", err)
		return existing.Driver
	}
	machineName := driver.MachineName(*existing, cp)
	h, err := api.Load(machineName)
	if err != nil {
		glog.Warningf("api.Load failed for %s: %v", machineName, err)
		if existing.VMDriver != "" {
			return existing.VMDriver
		}
		return existing.Driver
	}

	return h.Driver.DriverName()
}

// validateSpecifiedDriver makes sure that if a user has passed in a driver
// it matches the existing cluster if there is one
func validateSpecifiedDriver(existing *config.ClusterConfig) {
	if existing == nil {
		return
	}

	var requested string
	if d := viper.GetString("driver"); d != "" {
		requested = d
	} else if d := viper.GetString("vm-driver"); d != "" {
		requested = d
	}

	// Neither --vm-driver or --driver was specified
	if requested == "" {
		return
	}

	old := hostDriver(existing)
	if requested == old {
		return
	}

	exit.Advice(
		reason.GuestDrvMismatch,
		`The existing "{{.name}}" cluster was created using the "{{.old}}" driver, which is incompatible with requested "{{.new}}" driver.`,
		"Delete the existing '{{.name}}' cluster using: '{{.delcommand}}', or start the existing '{{.name}}' cluster using: '{{.command}} --driver={{.old}}'",
		out.V{
			"name":       existing.Name,
			"new":        requested,
			"old":        old,
			"command":    mustload.ExampleCmd(existing.Name, "start"),
			"delcommand": mustload.ExampleCmd(existing.Name, "delete"),
		},
	)
}

// validateDriver validates that the selected driver appears sane, exits if not
func validateDriver(ds registry.DriverState, existing *config.ClusterConfig) {
	name := ds.Name
	glog.Infof("validating driver %q against %+v", name, existing)
	if !driver.Supported(name) {
		exit.Message(reason.DrvUnsupportedOS, "The driver '{{.driver}}' is not supported on {{.os}}", out.V{"driver": name, "os": runtime.GOOS})
	}

	// if we are only downloading artifacts for a driver, we can stop validation here
	if viper.GetBool("download-only") {
		return
	}

	st := ds.State
	glog.Infof("status for %s: %+v", name, st)

	if st.NeedsImprovement {
		out.WarnReason(reason.Kind{
			ID:     fmt.Sprintf("PROVIDER_%s_IMPROVEMENT", strings.ToUpper(name)),
			Advice: translate.T(st.Fix),
			Style:  style.Improvement,
		}, `The '{{.driver}}' driver reported a performance issue`, out.V{"driver": name})
	}

	if st.Error == nil {
		return
	}

	if !st.Installed {
		exit.Message(reason.Kind{
			ID:       fmt.Sprintf("PROVIDER_%s_NOT_FOUND", strings.ToUpper(name)),
			Advice:   translate.T(st.Fix),
			ExitCode: reason.ExProviderNotFound,
			URL:      st.Doc,
			Style:    style.Shrug,
		}, `The '{{.driver}}' provider was not found: {{.error}}`, out.V{"driver": name, "error": st.Error})
	}

	id := fmt.Sprintf("PROVIDER_%s_ERROR", strings.ToUpper(name))
	code := reason.ExProviderUnavailable

	if !st.Running {
		id = fmt.Sprintf("PROVIDER_%s_NOT_RUNNING", strings.ToUpper(name))
		code = reason.ExProviderNotRunning
	}

	exitIfNotForced(reason.Kind{
		ID:       id,
		Advice:   translate.T(st.Fix),
		ExitCode: code,
		URL:      st.Doc,
		Style:    style.Fatal,
	}, st.Error.Error())
}

func selectImageRepository(mirrorCountry string, v semver.Version) (bool, string, error) {
	var tryCountries []string
	var fallback string
	glog.Infof("selecting image repository for country %s ...", mirrorCountry)

	if mirrorCountry != "" {
		localRepos, ok := constants.ImageRepositories[mirrorCountry]
		if !ok || len(localRepos) == 0 {
			return false, "", fmt.Errorf("invalid image mirror country code: %s", mirrorCountry)
		}

		tryCountries = append(tryCountries, mirrorCountry)

		// we'll use the first repository as fallback
		// when none of the mirrors in the given location is available
		fallback = localRepos[0]

	} else {
		// always make sure global is preferred
		tryCountries = append(tryCountries, "global")
		for k := range constants.ImageRepositories {
			if strings.ToLower(k) != "global" {
				tryCountries = append(tryCountries, k)
			}
		}
	}

	checkRepository := func(repo string) error {
		pauseImage := images.Pause(v, repo)
		ref, err := name.ParseReference(pauseImage, name.WeakValidation)
		if err != nil {
			return err
		}

		_, err = remote.Image(ref, remote.WithAuthFromKeychain(authn.DefaultKeychain))
		return err
	}

	for _, code := range tryCountries {
		localRepos := constants.ImageRepositories[code]
		for _, repo := range localRepos {
			err := checkRepository(repo)
			if err == nil {
				return true, repo, nil
			}
		}
	}

	return false, fallback, nil
}

// validateUser validates minikube is run by the recommended user (privileged or regular)
func validateUser(drvName string) {
	u, err := user.Current()
	if err != nil {
		glog.Errorf("Error getting the current user: %v", err)
		return
	}

	useForce := viper.GetBool(force)

	if driver.NeedsRoot(drvName) && u.Uid != "0" && !useForce {
		exit.Message(reason.DrvNeedsRoot, `The "{{.driver_name}}" driver requires root privileges. Please run minikube using 'sudo -E minikube start --driver={{.driver_name}}'.`, out.V{"driver_name": drvName})
	}

	// If root is required, or we are not root, exit early
	if driver.NeedsRoot(drvName) || u.Uid != "0" {
		return
	}

	out.ErrT(style.Stopped, `The "{{.driver_name}}" driver should not be used with root privileges.`, out.V{"driver_name": drvName})
	out.ErrT(style.Tip, "If you are running minikube within a VM, consider using --driver=none:")
	out.ErrT(style.Documentation, "  https://minikube.sigs.k8s.io/docs/reference/drivers/none/")

	cname := ClusterFlagValue()
	_, err = config.Load(cname)
	if err == nil || !config.IsNotExist(err) {
		out.ErrT(style.Tip, "Tip: To remove this root owned cluster, run: sudo {{.cmd}}", out.V{"cmd": mustload.ExampleCmd(cname, "delete")})
	}

	if !useForce {
		exit.Message(reason.DrvAsRoot, `The "{{.driver_name}}" driver should not be used with root privileges.`, out.V{"driver_name": drvName})
	}
}

// memoryLimits returns the amount of memory allocated to the system and hypervisor, the return value is in MiB
func memoryLimits(drvName string) (int, int, error) {
	info, cpuErr, memErr, diskErr := machine.CachedHostInfo()
	if cpuErr != nil {
		glog.Warningf("could not get system cpu info while verifying memory limits, which might be okay: %v", cpuErr)
	}
	if diskErr != nil {
		glog.Warningf("could not get system disk info while verifying memory limits, which might be okay: %v", diskErr)
	}

	if memErr != nil {
		return -1, -1, memErr
	}

	sysLimit := int(info.Memory)
	containerLimit := 0

	if driver.IsKIC(drvName) {
		s, err := oci.CachedDaemonInfo(drvName)
		if err != nil {
			return -1, -1, err
		}
		containerLimit = int(s.TotalMemory / 1024 / 1024)
	}

	return sysLimit, containerLimit, nil
}

// suggestMemoryAllocation calculates the default memory footprint in MiB
func suggestMemoryAllocation(sysLimit int, containerLimit int, nodes int) int {
	if mem := viper.GetInt(memory); mem != 0 {
		return mem
	}
	fallback := 2200
	maximum := 6000

	if sysLimit > 0 && fallback > sysLimit {
		return sysLimit
	}

	// If there are container limits, add tiny bit of slack for non-minikube components
	if containerLimit > 0 {
		if fallback > containerLimit {
			return containerLimit
		}
		maximum = containerLimit - 48
	}

	// Suggest 25% of RAM, rounded to nearest 100MB. Hyper-V requires an even number!
	suggested := int(float32(sysLimit)/400.0) * 100

	if nodes > 1 {
		suggested /= nodes
	}

	if suggested > maximum {
		return maximum
	}

	if suggested < fallback {
		return fallback
	}

	return suggested
}

// validateRequestedMemorySize validates the memory size matches the minimum recommended
func validateRequestedMemorySize(req int, drvName string) {
	// TODO: Fix MB vs MiB confusion
	sysLimit, containerLimit, err := memoryLimits(drvName)
	if err != nil {
		glog.Warningf("Unable to query memory limits: %v", err)
	}

	// Detect if their system doesn't have enough memory to work with.
	if driver.IsKIC(drvName) && containerLimit < minUsableMem {
		if driver.IsDockerDesktop(drvName) {
			if runtime.GOOS == "darwin" {
				exitIfNotForced(reason.RsrcInsufficientDarwinDockerMemory, "Docker Desktop only has {{.size}}MiB available, less than the required {{.req}}MiB for Kubernetes", out.V{"size": containerLimit, "req": minUsableMem, "recommend": "2.25 GB"})
			} else {
				exitIfNotForced(reason.RsrcInsufficientWindowsDockerMemory, "Docker Desktop only has {{.size}}MiB available, less than the required {{.req}}MiB for Kubernetes", out.V{"size": containerLimit, "req": minUsableMem, "recommend": "2.25 GB"})
			}
		}
		exitIfNotForced(reason.RsrcInsufficientContainerMemory, "{{.driver}} only has {{.size}}MiB available, less than the required {{.req}}MiB for Kubernetes", out.V{"size": containerLimit, "driver": drvName, "req": minUsableMem})
	}

	if sysLimit < minUsableMem {
		exitIfNotForced(reason.RsrcInsufficientSysMemory, "System only has {{.size}}MiB available, less than the required {{.req}}MiB for Kubernetes", out.V{"size": containerLimit, "driver": drvName, "req": minUsableMem})
	}

	if req < minUsableMem {
		exitIfNotForced(reason.RsrcInsufficientReqMemory, "Requested memory allocation {{.requested}}MiB is less than the usable minimum of {{.minimum_memory}}MB", out.V{"requested": req, "minimum_memory": minUsableMem})
	}
	if req < minRecommendedMem {
		out.WarnReason(reason.RsrcInsufficientReqMemory, "Requested memory allocation ({{.requested}}MB) is less than the recommended minimum {{.recommend}}MB. Deployments may fail.", out.V{"requested": req, "recommend": minRecommendedMem})
	}

	if driver.IsDockerDesktop(drvName) && containerLimit < 2997 && sysLimit > 8000 { // for users with more than 8 GB advice 3 GB
		r := reason.RsrcInsufficientDarwinDockerMemory
		if runtime.GOOS == "Windows" {
			r = reason.RsrcInsufficientWindowsDockerMemory
		}
		r.Style = style.Improvement
		out.WarnReason(r, "Docker Desktop has access to only {{.size}}MiB of the {{.sys}}MiB in available system memory. Consider increasing this for improved performance.", out.V{"size": containerLimit, "sys": sysLimit, "recommend": "3 GB"})
	}

	advised := suggestMemoryAllocation(sysLimit, containerLimit, viper.GetInt(nodes))
	if req > sysLimit {
		exitIfNotForced(reason.Kind{ID: "RSRC_OVER_ALLOC_MEM", Advice: "Start minikube with less memory allocated: 'minikube start --memory={{.advised}}mb'"},
			`Requested memory allocation {{.requested}}MB is more than your system limit {{.system_limit}}MB.`,
			out.V{"requested": req, "system_limit": sysLimit, "advised": advised})
	}

	// Recommend 1GB to handle OS/VM overhead
	maxAdvised := sysLimit - 1024
	if req > maxAdvised {
		out.WarnReason(reason.Kind{ID: "RSRC_OVER_ALLOC_MEM", Advice: "Start minikube with less memory allocated: 'minikube start --memory={{.advised}}mb'"},
			`The requested memory allocation of {{.requested}}MiB does not leave room for system overhead (total system memory: {{.system_limit}}MiB). You may face stability issues.`,
			out.V{"requested": req, "system_limit": sysLimit, "advised": advised})
	}
}

// validateCPUCount validates the cpu count matches the minimum recommended
func validateCPUCount(drvName string) {
	var cpuCount int
	if driver.BareMetal(drvName) {
		// Uses the gopsutil cpu package to count the number of physical cpu cores
		ci, err := cpu.Counts(false)
		if err != nil {
			glog.Warningf("Unable to get CPU info: %v", err)
		} else {
			cpuCount = ci
		}
	} else {
		cpuCount = viper.GetInt(cpus)
	}

	if cpuCount < minimumCPUS {
		exitIfNotForced(reason.RsrcInsufficientCores, "Requested cpu count {{.requested_cpus}} is less than the minimum allowed of {{.minimum_cpus}}", out.V{"requested_cpus": cpuCount, "minimum_cpus": minimumCPUS})
	}

	if !driver.IsKIC((drvName)) {
		return
	}

	si, err := oci.CachedDaemonInfo(drvName)
	if err != nil {
		out.T(style.Confused, "Failed to verify '{{.driver_name}} info' will try again ...", out.V{"driver_name": drvName})
		si, err = oci.DaemonInfo(drvName)
		if err != nil {
			exit.Message(reason.Usage, "Ensure your {{.driver_name}} is running and is healthy.", out.V{"driver_name": driver.FullName(drvName)})
		}

	}

	// looks good
	if si.CPUs >= 2 {
		return
	}

	if drvName == oci.Docker && runtime.GOOS == "darwin" {
		exitIfNotForced(reason.RsrcInsufficientDarwinDockerCores, "Docker Desktop has less than 2 CPUs configured, but Kubernetes requires at least 2 to be available")
	} else if drvName == oci.Docker && runtime.GOOS == "windows" {
		exitIfNotForced(reason.RsrcInsufficientWindowsDockerCores, "Docker Desktop has less than 2 CPUs configured, but Kubernetes requires at least 2 to be available")
	} else {
		exitIfNotForced(reason.RsrcInsufficientCores, "{{.driver_name}} has less than 2 CPUs available, but Kubernetes requires at least 2 to be available", out.V{"driver_name": driver.FullName(viper.GetString("driver"))})
	}
}

// validateFlags validates the supplied flags against known bad combinations
func validateFlags(cmd *cobra.Command, drvName string) {
	if cmd.Flags().Changed(humanReadableDiskSize) {
		diskSizeMB, err := util.CalculateSizeInMB(viper.GetString(humanReadableDiskSize))
		if err != nil {
			exitIfNotForced(reason.Usage, "Validation unable to parse disk size '{{.diskSize}}': {{.error}}", out.V{"diskSize": viper.GetString(humanReadableDiskSize), "error": err})
		}

		if diskSizeMB < minimumDiskSize {
			exitIfNotForced(reason.RsrcInsufficientStorage, "Requested disk size {{.requested_size}} is less than minimum of {{.minimum_size}}", out.V{"requested_size": diskSizeMB, "minimum_size": minimumDiskSize})
		}
	}

	if cmd.Flags().Changed(cpus) {
		if !driver.HasResourceLimits(drvName) {
			out.WarningT("The '{{.name}}' driver does not respect the --cpus flag", out.V{"name": drvName})
		}
	}

	validateCPUCount(drvName)

	if cmd.Flags().Changed(memory) {
		if !driver.HasResourceLimits(drvName) {
			out.WarningT("The '{{.name}}' driver does not respect the --memory flag", out.V{"name": drvName})
		}
		req, err := util.CalculateSizeInMB(viper.GetString(memory))
		if err != nil {
			exitIfNotForced(reason.Usage, "Unable to parse memory '{{.memory}}': {{.error}}", out.V{"memory": viper.GetString(memory), "error": err})
		}
		validateRequestedMemorySize(req, drvName)
	}

	if cmd.Flags().Changed(containerRuntime) {
		runtime := strings.ToLower(viper.GetString(containerRuntime))

		validOptions := cruntime.ValidRuntimes()
		// `crio` is accepted as an alternative spelling to `cri-o`
		validOptions = append(validOptions, constants.CRIO)

		var validRuntime bool
		for _, option := range validOptions {
			if runtime == option {
				validRuntime = true
			}

			// Convert `cri-o` to `crio` as the K8s config uses the `crio` spelling
			if runtime == "cri-o" {
				viper.Set(containerRuntime, constants.CRIO)
			}
		}

		if !validRuntime {
			exit.Message(reason.Usage, `Invalid Container Runtime: "{{.runtime}}". Valid runtimes are: {{.validOptions}}`, out.V{"runtime": runtime, "validOptions": strings.Join(cruntime.ValidRuntimes(), ", ")})
		}
	}

	if driver.BareMetal(drvName) {
		if ClusterFlagValue() != constants.DefaultClusterName {
			exit.Message(reason.DrvUnsupportedProfile, "The '{{.name}} driver does not support multiple profiles: https://minikube.sigs.k8s.io/docs/reference/drivers/none/", out.V{"name": drvName})
		}

		runtime := viper.GetString(containerRuntime)
		if runtime != "docker" {
			out.WarningT("Using the '{{.runtime}}' runtime with the 'none' driver is an untested configuration!", out.V{"runtime": runtime})
		}

		// conntrack is required starting with Kubernetes 1.18, include the release candidates for completion
		version, _ := util.ParseKubernetesVersion(getKubernetesVersion(nil))
		if version.GTE(semver.MustParse("1.18.0-beta.1")) {
			if _, err := exec.LookPath("conntrack"); err != nil {
				exit.Message(reason.GuestMissingConntrack, "Sorry, Kubernetes {{.k8sVersion}} requires conntrack to be installed in root's path", out.V{"k8sVersion": version.String()})
			}
		}
	}

	// validate kubeadm extra args
	if invalidOpts := bsutil.FindInvalidExtraConfigFlags(config.ExtraOptions); len(invalidOpts) > 0 {
		out.WarningT(
			"These --extra-config parameters are invalid: {{.invalid_extra_opts}}",
			out.V{"invalid_extra_opts": invalidOpts},
		)
		exit.Message(
			reason.Usage,
			"Valid components are: {{.valid_extra_opts}}",
			out.V{"valid_extra_opts": bsutil.KubeadmExtraConfigOpts},
		)
	}

	// check that kubeadm extra args contain only allowed parameters
	for param := range config.ExtraOptions.AsMap().Get(bsutil.Kubeadm) {
		if !config.ContainsParam(bsutil.KubeadmExtraArgsAllowed[bsutil.KubeadmCmdParam], param) &&
			!config.ContainsParam(bsutil.KubeadmExtraArgsAllowed[bsutil.KubeadmConfigParam], param) {
			exit.Message(reason.Usage, "Sorry, the kubeadm.{{.parameter_name}} parameter is currently not supported by --extra-config", out.V{"parameter_name": param})
		}
	}

	if s := viper.GetString(startOutput); s != "text" && s != "json" {
		exit.Message(reason.Usage, "Sorry, please set the --output flag to one of the following valid options: [text,json]")
	}

	validateRegistryMirror()
}

// This function validates if the --registry-mirror
// args match the format of http://localhost
func validateRegistryMirror() {
	if len(registryMirror) > 0 {
		for _, loc := range registryMirror {
			URL, err := url.Parse(loc)
			if err != nil {
				glog.Errorln("Error Parsing URL: ", err)
			}
			if (URL.Scheme != "http" && URL.Scheme != "https") || URL.Path != "" {
				exit.Message(reason.Usage, "Sorry, the url provided with the --registry-mirror flag is invalid: {{.url}}", out.V{"url": loc})
			}

		}
	}
}

func createNode(cc config.ClusterConfig, kubeNodeName string, existing *config.ClusterConfig) (config.ClusterConfig, config.Node, error) {
	// Create the initial node, which will necessarily be a control plane
	if existing != nil {
		cp, err := config.PrimaryControlPlane(existing)
		cp.KubernetesVersion = getKubernetesVersion(&cc)
		if err != nil {
			return cc, config.Node{}, err
		}

		// Make sure that existing nodes honor if KubernetesVersion gets specified on restart
		// KubernetesVersion is the only attribute that the user can override in the Node object
		nodes := []config.Node{}
		for _, n := range existing.Nodes {
			n.KubernetesVersion = getKubernetesVersion(&cc)
			nodes = append(nodes, n)
		}
		cc.Nodes = nodes

		return cc, cp, nil
	}

	cp := config.Node{
		Port:              cc.KubernetesConfig.NodePort,
		KubernetesVersion: getKubernetesVersion(&cc),
		Name:              kubeNodeName,
		ControlPlane:      true,
		Worker:            true,
	}
	cc.Nodes = []config.Node{cp}
	return cc, cp, nil
}

// autoSetDriverOptions sets the options needed for specific driver automatically.
func autoSetDriverOptions(cmd *cobra.Command, drvName string) (err error) {
	err = nil
	hints := driver.FlagDefaults(drvName)
	if len(hints.ExtraOptions) > 0 {
		for _, eo := range hints.ExtraOptions {
			if config.ExtraOptions.Exists(eo) {
				glog.Infof("skipping extra-config %q.", eo)
				continue
			}
			glog.Infof("auto setting extra-config to %q.", eo)
			err = config.ExtraOptions.Set(eo)
			if err != nil {
				err = errors.Wrapf(err, "setting extra option %s", eo)
			}
		}
	}

	if !cmd.Flags().Changed(cacheImages) {
		viper.Set(cacheImages, hints.CacheImages)
	}

	if !cmd.Flags().Changed(containerRuntime) && hints.ContainerRuntime != "" {
		viper.Set(containerRuntime, hints.ContainerRuntime)
		glog.Infof("auto set %s to %q.", containerRuntime, hints.ContainerRuntime)
	}

	if !cmd.Flags().Changed(cmdcfg.Bootstrapper) && hints.Bootstrapper != "" {
		viper.Set(cmdcfg.Bootstrapper, hints.Bootstrapper)
		glog.Infof("auto set %s to %q.", cmdcfg.Bootstrapper, hints.Bootstrapper)

	}

	return err
}

// validateKubernetesVersion ensures that the requested version is reasonable
func validateKubernetesVersion(old *config.ClusterConfig) {
	nvs, _ := semver.Make(strings.TrimPrefix(getKubernetesVersion(old), version.VersionPrefix))

	oldestVersion, err := semver.Make(strings.TrimPrefix(constants.OldestKubernetesVersion, version.VersionPrefix))
	if err != nil {
		exit.Message(reason.InternalSemverParse, "Unable to parse oldest Kubernetes version from constants: {{.error}}", out.V{"error": err})
	}
	defaultVersion, err := semver.Make(strings.TrimPrefix(constants.DefaultKubernetesVersion, version.VersionPrefix))
	if err != nil {
		exit.Message(reason.InternalSemverParse, "Unable to parse default Kubernetes version from constants: {{.error}}", out.V{"error": err})
	}

	if nvs.LT(oldestVersion) {
		out.WarningT("Specified Kubernetes version {{.specified}} is less than the oldest supported version: {{.oldest}}", out.V{"specified": nvs, "oldest": constants.OldestKubernetesVersion})
		if !viper.GetBool(force) {
			out.WarningT("You can force an unsupported Kubernetes version via the --force flag")
		}
		exitIfNotForced(reason.KubernetesTooOld, "Kubernetes {{.version}} is not supported by this release of minikube", out.V{"version": nvs})
	}

	if old == nil || old.KubernetesConfig.KubernetesVersion == "" {
		return
	}

	ovs, err := semver.Make(strings.TrimPrefix(old.KubernetesConfig.KubernetesVersion, version.VersionPrefix))
	if err != nil {
		glog.Errorf("Error parsing old version %q: %v", old.KubernetesConfig.KubernetesVersion, err)
	}

	if nvs.LT(ovs) {
		profileArg := ""
		if old.Name != constants.DefaultClusterName {
			profileArg = fmt.Sprintf(" -p %s", old.Name)
		}

		suggestedName := old.Name + "2"
		exit.Message(reason.KubernetesDowngrade, "Unable to safely downgrade existing Kubernetes v{{.old}} cluster to v{{.new}}",
			out.V{"prefix": version.VersionPrefix, "new": nvs, "old": ovs, "profile": profileArg, "suggestedName": suggestedName})

	}
	if defaultVersion.GT(nvs) {
		out.T(style.New, "Kubernetes {{.new}} is now available. If you would like to upgrade, specify: --kubernetes-version={{.prefix}}{{.new}}", out.V{"prefix": version.VersionPrefix, "new": defaultVersion})
	}
}

func getKubernetesVersion(old *config.ClusterConfig) string {
	paramVersion := viper.GetString(kubernetesVersion)

	// try to load the old version first if the user didn't specify anything
	if paramVersion == "" && old != nil {
		paramVersion = old.KubernetesConfig.KubernetesVersion
	}

	if paramVersion == "" || strings.EqualFold(paramVersion, "stable") {
		paramVersion = constants.DefaultKubernetesVersion
	} else if strings.EqualFold(paramVersion, "latest") {
		paramVersion = constants.NewestKubernetesVersion
	}

	nvs, err := semver.Make(strings.TrimPrefix(paramVersion, version.VersionPrefix))
	if err != nil {
		exit.Message(reason.Usage, `Unable to parse "{{.kubernetes_version}}": {{.error}}`, out.V{"kubernetes_version": paramVersion, "error": err})
	}

	return version.VersionPrefix + nvs.String()
}

func exitIfNotForced(r reason.Kind, message string, v ...out.V) {
	if !viper.GetBool(force) {
		exit.Message(r, message, v...)
	}
	out.Error(r, message, v...)
}<|MERGE_RESOLUTION|>--- conflicted
+++ resolved
@@ -526,15 +526,11 @@
 		}
 		ds := driver.Status(d)
 		if ds.Name == "" {
-<<<<<<< HEAD
 			if d == "kvm" {
 				viper.Set("driver", "kvm2")
 				d = "kvm2"
 			}
-			exit.WithCodeT(exit.Unavailable, "The driver '{{.driver}}' is not supported on {{.os}}", out.V{"driver": d, "os": runtime.GOOS})
-=======
 			exit.Message(reason.DrvUnsupportedOS, "The driver '{{.driver}}' is not supported on {{.os}}", out.V{"driver": d, "os": runtime.GOOS})
->>>>>>> dc595145
 		}
 		out.T(style.Sparkle, `Using the {{.driver}} driver based on user configuration`, out.V{"driver": ds.String()})
 		return ds, nil, true
@@ -544,15 +540,11 @@
 	if d := viper.GetString("vm-driver"); d != "" {
 		ds := driver.Status(viper.GetString("vm-driver"))
 		if ds.Name == "" {
-<<<<<<< HEAD
 			if d == "kvm" {
 				viper.Set("driver", "kvm2")
 				d = "kvm2"
 			}
-			exit.WithCodeT(exit.Unavailable, "The driver '{{.driver}}' is not supported on {{.os}}", out.V{"driver": d, "os": runtime.GOOS})
-=======
 			exit.Message(reason.DrvUnsupportedOS, "The driver '{{.driver}}' is not supported on {{.os}}", out.V{"driver": d, "os": runtime.GOOS})
->>>>>>> dc595145
 		}
 		out.T(style.Sparkle, `Using the {{.driver}} driver based on user configuration`, out.V{"driver": ds.String()})
 		return ds, nil, true
