--- conflicted
+++ resolved
@@ -210,8 +210,6 @@
 func runStart(cmd *cobra.Command, args []string) {
 	out.T(out.Happy, "minikube {{.version}} on {{.os}} ({{.arch}})", out.V{"version": version.GetVersion(), "os": runtime.GOOS, "arch": runtime.GOARCH})
 
-<<<<<<< HEAD
-=======
 	vmDriver := viper.GetString(vmDriver)
 	if err := cmdcfg.IsValidDriver(runtime.GOOS, vmDriver); err != nil {
 		exit.WithCodeT(
@@ -221,10 +219,8 @@
 		)
 	}
 	validateConfig()
-	validateUser()
 	validateDriverVersion(viper.GetString(vmDriver))
 
->>>>>>> 396a65a1
 	k8sVersion, isUpgrade := getKubernetesVersion()
 	config, err := generateConfig(cmd, k8sVersion)
 	if err != nil {
