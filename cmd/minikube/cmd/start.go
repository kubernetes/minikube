/*
Copyright 2016 The Kubernetes Authors All rights reserved.

Licensed under the Apache License, Version 2.0 (the "License");
you may not use this file except in compliance with the License.
You may obtain a copy of the License at

    http://www.apache.org/licenses/LICENSE-2.0

Unless required by applicable law or agreed to in writing, software
distributed under the License is distributed on an "AS IS" BASIS,
WITHOUT WARRANTIES OR CONDITIONS OF ANY KIND, either express or implied.
See the License for the specific language governing permissions and
limitations under the License.
*/

package cmd

import (
	"encoding/json"
	"fmt"
	"io/ioutil"
	"net"
	"os"
	"os/exec"
	"path/filepath"
	"runtime"
	"strconv"
	"strings"
	"time"

	"github.com/blang/semver"
	"github.com/docker/machine/libmachine/host"
	"github.com/docker/machine/libmachine/state"
	"github.com/golang/glog"
	"github.com/spf13/cobra"
	"github.com/spf13/viper"
	"golang.org/x/sync/errgroup"
	cmdcfg "k8s.io/minikube/cmd/minikube/cmd/config"
	cmdutil "k8s.io/minikube/cmd/util"
	"k8s.io/minikube/pkg/minikube/cluster"
	cfg "k8s.io/minikube/pkg/minikube/config"
	"k8s.io/minikube/pkg/minikube/console"
	"k8s.io/minikube/pkg/minikube/constants"
	"k8s.io/minikube/pkg/minikube/cruntime"
	"k8s.io/minikube/pkg/minikube/machine"
	pkgutil "k8s.io/minikube/pkg/util"
	"k8s.io/minikube/pkg/util/kubeconfig"
	"k8s.io/minikube/pkg/version"
)

const (
	isoURL                = "iso-url"
	memory                = "memory"
	cpus                  = "cpus"
	humanReadableDiskSize = "disk-size"
	vmDriver              = "vm-driver"
	xhyveDiskDriver       = "xhyve-disk-driver"
	NFSSharesRoot         = "nfs-shares-root"
	NFSShare              = "nfs-share"
	kubernetesVersion     = "kubernetes-version"
	hostOnlyCIDR          = "host-only-cidr"
	containerRuntime      = "container-runtime"
	criSocket             = "cri-socket"
	networkPlugin         = "network-plugin"
	enableDefaultCNI      = "enable-default-cni"
	hypervVirtualSwitch   = "hyperv-virtual-switch"
	kvmNetwork            = "kvm-network"
	keepContext           = "keep-context"
	createMount           = "mount"
	featureGates          = "feature-gates"
	apiServerName         = "apiserver-name"
	apiServerPort         = "apiserver-port"
	dnsDomain             = "dns-domain"
	serviceCIDR           = "service-cluster-ip-range"
	mountString           = "mount-string"
	disableDriverMounts   = "disable-driver-mounts"
	cacheImages           = "cache-images"
	uuid                  = "uuid"
	vpnkitSock            = "hyperkit-vpnkit-sock"
	vsockPorts            = "hyperkit-vsock-ports"
	gpu                   = "gpu"
	embedCerts            = "embed-certs"
)

var (
	registryMirror   []string
	dockerEnv        []string
	dockerOpt        []string
	insecureRegistry []string
	apiServerNames   []string
	apiServerIPs     []net.IP
	extraOptions     pkgutil.ExtraOptionSlice
)

// startCmd represents the start command
var startCmd = &cobra.Command{
	Use:   "start",
	Short: "Starts a local kubernetes cluster",
	Long: `Starts a local kubernetes cluster using VM. This command
assumes you have already installed one of the VM drivers: virtualbox/vmwarefusion/kvm/xhyve/hyperv.`,
	Run: runStart,
}

func runStart(cmd *cobra.Command, args []string) {

	if glog.V(8) {
		glog.Infoln("Viper configuration:")
		viper.Debug()
	}
	console.OutStyle("happy", "minikube %s on %s (%s)", version.GetVersion(), runtime.GOOS, runtime.GOARCH)

	shouldCacheImages := viper.GetBool(cacheImages)
	k8sVersion := viper.GetString(kubernetesVersion)
	clusterBootstrapper := viper.GetString(cmdcfg.Bootstrapper)

	var groupCacheImages errgroup.Group
	if shouldCacheImages {
		console.OutStyle("caching", "Caching images in the background ...")
		groupCacheImages.Go(func() error {
			return machine.CacheImagesForBootstrapper(k8sVersion, clusterBootstrapper)
		})
	}

	api, err := machine.NewAPIClient()
	if err != nil {
		fatalExit("Error getting client: %v", err)
	}
	defer api.Close()

	exists, err := api.Exists(cfg.GetMachineName())
	if err != nil {
		fatalExit("Failed existence check: %v", err)
	}

	diskSize := viper.GetString(humanReadableDiskSize)
	diskSizeMB := pkgutil.CalculateDiskSizeInMB(diskSize)

	if diskSizeMB < constants.MinimumDiskSizeMB {
		fatalExit("Requested disk size (%dMB) is less than minimum of %dMB", diskSizeMB, constants.MinimumDiskSizeMB)
	}

	if viper.GetBool(gpu) && viper.GetString(vmDriver) != "kvm2" {
		fatalExit("Sorry, the --gpu feature is currently only supported with --vm-driver=kvm2")
	}

	config := cfg.MachineConfig{
		MinikubeISO:         viper.GetString(isoURL),
		Memory:              viper.GetInt(memory),
		CPUs:                viper.GetInt(cpus),
		DiskSize:            diskSizeMB,
		VMDriver:            viper.GetString(vmDriver),
		ContainerRuntime:    viper.GetString(containerRuntime),
		HyperkitVpnKitSock:  viper.GetString(vpnkitSock),
		HyperkitVSockPorts:  viper.GetStringSlice(vsockPorts),
		XhyveDiskDriver:     viper.GetString(xhyveDiskDriver),
		NFSShare:            viper.GetStringSlice(NFSShare),
		NFSSharesRoot:       viper.GetString(NFSSharesRoot),
		DockerEnv:           dockerEnv,
		DockerOpt:           dockerOpt,
		InsecureRegistry:    insecureRegistry,
		RegistryMirror:      registryMirror,
		HostOnlyCIDR:        viper.GetString(hostOnlyCIDR),
		HypervVirtualSwitch: viper.GetString(hypervVirtualSwitch),
		KvmNetwork:          viper.GetString(kvmNetwork),
		Downloader:          pkgutil.DefaultDownloader{},
		DisableDriverMounts: viper.GetBool(disableDriverMounts),
		UUID:                viper.GetString(uuid),
		GPU:                 viper.GetBool(gpu),
	}

	// Load current profile cluster config from file, before overwriting it with the new state
	oldConfig, err := cfg.Load()
	if err != nil && !os.IsNotExist(err) {
		fatalExit("Error loading profile config: %v", err)
	}

	// Write profile cluster configuration to file
	clusterConfig := cfg.Config{
		MachineConfig: config,
	}

	if err := saveConfig(clusterConfig); err != nil {
		fatalExit("Error saving profile cluster configuration: %v", err)
	}

<<<<<<< HEAD
	console.OutStyle("starting-vm", "Starting local Kubernetes %s cluster ...", viper.GetString(kubernetesVersion))

=======
	// TODO(tstromberg): Include version of VM software in output
	if config.VMDriver == constants.DriverNone {
		console.OutStyle("starting-none", "Configuring local host environment ...")
	} else {
		console.OutStyle("starting-vm", "Starting %s VM (CPUs=%d, Memory=%dMB, Disk=%dMB) ...", viper.GetString(vmDriver), config.CPUs, config.Memory, config.DiskSize)
	}
>>>>>>> 0f11c4de
	var host *host.Host
	start := func() (err error) {
		host, err = cluster.StartHost(api, config)
		if err != nil {
<<<<<<< HEAD
			glog.Errorf("StartHost: %v", err)
=======
			glog.Infof("StartHost: %v", err)
>>>>>>> 0f11c4de
		}
		return err
	}
	err = pkgutil.RetryAfter(5, start, 2*time.Second)
	if err != nil {
<<<<<<< HEAD
		reportAndExit("Error starting host: ", err)
	}

	console.OutStyle("connectivity", "Verifying connectivity ...")
	ip, err := host.Driver.GetIP()
	if err != nil {
		reportAndExit("Unable to get VM IP address", err)
=======
		reportErrAndExit("Unable to start VM", err)
	}

	console.OutStyle("connectivity", "Verifying connectivity ...")
	for _, k := range []string{"HTTP_PROXY", "HTTPS_PROXY", "NO_PROXY"} {
		if v := os.Getenv(k); v != "" {
			console.OutStyle("options", "%s=%s", k, v)
		}
	}

	ip, err := host.Driver.GetIP()
	if err != nil {
		reportErrAndExit("Unable to get VM IP address", err)
	}

	// common config (currently none)
	var cricfg = map[string]string{}
	selectedContainerRuntime := viper.GetString(containerRuntime)
	if cricfg := SetContainerRuntime(cricfg, selectedContainerRuntime); cricfg != nil {
		var command string
		if command, err = cmdutil.GetCrictlConfigCommand(cricfg); err == nil {
			_, err = host.RunSSHCommand(command)
		}
		if err != nil {
			reportErrAndExit("Error writing crictl config", err)
		}
>>>>>>> 0f11c4de
	}

	selectedKubernetesVersion := viper.GetString(kubernetesVersion)
	if strings.Compare(selectedKubernetesVersion, "") == 0 {
		selectedKubernetesVersion = constants.DefaultKubernetesVersion
	}
	if oldConfig != nil {
		ov := strings.TrimPrefix(oldConfig.KubernetesConfig.KubernetesVersion, version.VersionPrefix)
		// Don't complain about empty version strings in our old config.
		if ov != "" {
			oldKubernetesVersion, err := semver.Make(ov)
			if err != nil {
				glog.Errorf("Error parsing old version %q: %v", ov, err)
			}
			nv := strings.TrimPrefix(viper.GetString(kubernetesVersion), version.VersionPrefix)
			newKubernetesVersion, err := semver.Make(nv)
			if err != nil {
				fatalExit("Error parsing new version %q: %v", nv, err)
			}

			// Check if it's an attempt to downgrade version. Avoid version downgrad.
			if newKubernetesVersion.LT(oldKubernetesVersion) {
				selectedKubernetesVersion = version.VersionPrefix + oldKubernetesVersion.String()
				console.ErrStyle("conflict", "Kubernetes downgrade is not supported, will continue to use %v", selectedKubernetesVersion)
			}
<<<<<<< HEAD
=======
			if newKubernetesVersion.GT(oldKubernetesVersion) {
				console.OutStyle("thumbs-up", "Will upgrade local cluster from Kubernetes %s to %s", oldKubernetesVersion, newKubernetesVersion)
			}
>>>>>>> 0f11c4de
		}
	}

	selectedContainerRuntime := viper.GetString(containerRuntime)
	kubernetesConfig := cfg.KubernetesConfig{
		KubernetesVersion:      selectedKubernetesVersion,
		NodeIP:                 ip,
		NodePort:               viper.GetInt(apiServerPort),
		NodeName:               constants.DefaultNodeName,
		APIServerName:          viper.GetString(apiServerName),
		APIServerNames:         apiServerNames,
		APIServerIPs:           apiServerIPs,
		DNSDomain:              viper.GetString(dnsDomain),
		FeatureGates:           viper.GetString(featureGates),
		ContainerRuntime:       selectedContainerRuntime,
		CRISocket:              viper.GetString(criSocket),
		NetworkPlugin:          viper.GetString(networkPlugin),
		ServiceCIDR:            viper.GetString(serviceCIDR),
		ExtraOptions:           extraOptions,
		ShouldLoadCachedImages: shouldCacheImages,
		EnableDefaultCNI:       viper.GetBool(enableDefaultCNI),
	}
<<<<<<< HEAD
=======
	k8sBootstrapper, err := GetClusterBootstrapper(api, clusterBootstrapper)
	if err != nil {
		reportErrAndExit("Error getting cluster bootstrapper", err)
	}
>>>>>>> 0f11c4de

	// Write profile cluster configuration to file
	clusterConfig = cfg.Config{
		MachineConfig:    config,
		KubernetesConfig: kubernetesConfig,
	}

	if err := saveConfig(clusterConfig); err != nil {
<<<<<<< HEAD
		reportAndExit("Error saving profile cluster configuration", err)
=======
		reportErrAndExit("Error saving profile cluster configuration", err)
>>>>>>> 0f11c4de
	}

	if shouldCacheImages {
		console.OutStyle("waiting", "Waiting for image caching to complete ...")
		if err := groupCacheImages.Wait(); err != nil {
			glog.Errorln("Error caching images: ", err)
		}
	}

<<<<<<< HEAD
	console.OutStyle("copying", "Copying files into VM ...")
	bs, err := GetClusterBootstrapper(api, clusterBootstrapper)
	if err != nil {
		glog.Exitf("Error getting cluster bootstrapper: %v", err)
	}
	if err := bs.UpdateCluster(kubernetesConfig); err != nil {
		reportAndExit("Failed to update cluster", err)
	}
	if err := bs.SetupCerts(kubernetesConfig); err != nil {
		reportAndExit("Failed to setup certs", err)
=======
	console.OutStyle("copying", "Configuring minikube VM environment ...")
	for _, eo := range extraOptions {
		console.OutStyle("options", "%s.%s=%s", eo.Component, eo.Key, eo.Value)

	}

	if err := k8sBootstrapper.UpdateCluster(kubernetesConfig); err != nil {
		reportErrAndExit("Failed to update cluster", err)
	}

	if err := k8sBootstrapper.SetupCerts(kubernetesConfig); err != nil {
		reportErrAndExit("Failed to setup certs", err)
>>>>>>> 0f11c4de
	}

	kubeHost, err := host.Driver.GetURL()
	if err != nil {
<<<<<<< HEAD
		reportAndExit("Failed to get driver URL", err)
=======
		reportErrAndExit("Failed to get driver URL", err)
>>>>>>> 0f11c4de
	}
	kubeHost = strings.Replace(kubeHost, "tcp://", "https://", -1)
	kubeHost = strings.Replace(kubeHost, ":2376", ":"+strconv.Itoa(kubernetesConfig.NodePort), -1)
	kubeConfigFile := cmdutil.GetKubeConfigPath()
	kubeCfgSetup := &kubeconfig.KubeConfigSetup{
		ClusterName:          cfg.GetMachineName(),
		ClusterServerAddress: kubeHost,
		ClientCertificate:    constants.MakeMiniPath("client.crt"),
		ClientKey:            constants.MakeMiniPath("client.key"),
		CertificateAuthority: constants.MakeMiniPath("ca.crt"),
		KeepContext:          viper.GetBool(keepContext),
		EmbedCerts:           viper.GetBool(embedCerts),
	}
	kubeCfgSetup.SetKubeConfigFile(kubeConfigFile)

	if err := kubeconfig.SetupKubeConfig(kubeCfgSetup); err != nil {
<<<<<<< HEAD
		reportAndExit("Failed to setup kubeconfig", err)
	}

	runner, err := machine.CommandRunner(host)
	if err != nil {
		cmdutil.MaybeReportErrorAndExit(err)
	}

	cr, err := cruntime.New(cruntime.Config{Type: selectedContainerRuntime, Runner: runner})
	if err != nil {
		cmdutil.MaybeReportErrorAndExit(err)
	}
	console.OutStyle("container-runtime", "Configuring %s within VM ...", cr.Name())
	err = cr.Enable()
	if err != nil {
		cmdutil.MaybeReportErrorAndExit(err)
=======
		reportErrAndExit("Failed to setup kubeconfig", err)
	}

	// TODO(tstromberg): use cruntime.Manager.Name() once PR is merged
	rname := viper.GetString(containerRuntime)
	if rname == "" {
		rname = "Docker"
	}
	console.OutStyle("container-runtime", "Configuring %s within VM ...", rname)
	for _, v := range dockerOpt {
		console.OutStyle("options", "opt %s", v)
	}
	for _, v := range dockerEnv {
		console.OutStyle("options", "env %s", v)
	}

	if config.VMDriver != constants.DriverNone && selectedContainerRuntime != "" {
		if _, err := host.RunSSHCommand("sudo systemctl stop docker"); err == nil {
			_, err = host.RunSSHCommand("sudo systemctl stop docker.socket")
		}
		if err != nil {
			reportErrAndExit("Failed to stop docker", err)
		}
	}
	if config.VMDriver != constants.DriverNone && (selectedContainerRuntime != constants.CrioRuntime && selectedContainerRuntime != constants.Cri_oRuntime) {
		if _, err := host.RunSSHCommand("sudo systemctl stop crio"); err != nil {
			reportErrAndExit("Failed to stop CRIO", err)
		}
	}
	if config.VMDriver != constants.DriverNone && selectedContainerRuntime != constants.RktRuntime {
		if _, err := host.RunSSHCommand("sudo systemctl stop rkt-api"); err == nil {
			_, err = host.RunSSHCommand("sudo systemctl stop rkt-metadata")
		}
		if err != nil {
			reportErrAndExit("Failed to stop rkt", err)
		}
	}
	if config.VMDriver != constants.DriverNone && selectedContainerRuntime != constants.ContainerdRuntime {
		if _, err = host.RunSSHCommand("sudo systemctl stop containerd"); err != nil {
			reportErrAndExit("Failed to stop containerd", err)
		}
	}

	if config.VMDriver != constants.DriverNone && (selectedContainerRuntime == constants.CrioRuntime || selectedContainerRuntime == constants.Cri_oRuntime) {
		// restart crio so that it can monitor all hook dirs
		if _, err := host.RunSSHCommand("sudo systemctl restart crio"); err != nil {
			reportErrAndExit("Failed to restart crio", err)
		}
	}

	if config.VMDriver != constants.DriverNone && selectedContainerRuntime == constants.ContainerdRuntime {
		console.Fatal("Restarting containerd runtime...")
		// restart containerd so that it can install all plugins
		if _, err := host.RunSSHCommand("sudo systemctl restart containerd"); err != nil {
			reportErrAndExit("Failed to restart containerd", err)
		}
>>>>>>> 0f11c4de
	}

	if config.VMDriver == constants.DriverNone {
		if viper.GetBool(cfg.WantNoneDriverWarning) {
			console.ErrLn(`===================
WARNING: IT IS RECOMMENDED NOT TO RUN THE NONE DRIVER ON PERSONAL WORKSTATIONS
	The 'none' driver will run an insecure kubernetes apiserver as root that may leave the host vulnerable to CSRF attacks` + "\n")
		}

		if os.Getenv("CHANGE_MINIKUBE_NONE_USER") == "" {
			console.Fatal(`When using the none driver, the kubectl config and credentials generated will be root owned and will appear in the root home directory.
You will need to move the files to the appropriate location and then set the correct permissions.  An example of this is below:

	sudo mv /root/.kube $HOME/.kube # this will write over any previous configuration
	sudo chown -R $USER $HOME/.kube
	sudo chgrp -R $USER $HOME/.kube

	sudo mv /root/.minikube $HOME/.minikube # this will write over any previous configuration
	sudo chown -R $USER $HOME/.minikube
	sudo chgrp -R $USER $HOME/.minikube

This can also be done automatically by setting the env var CHANGE_MINIKUBE_NONE_USER=true`)
		}
		if err := pkgutil.MaybeChownDirRecursiveToMinikubeUser(constants.GetMinipath()); err != nil {
			fatalExit("Failed to chown %s: %v", constants.GetMinipath(), err)
		}
	}

<<<<<<< HEAD
	console.OutStyle("pulling", "Pulling images required for Kubernetes %s ...", kubernetesConfig.KubernetesVersion)
	if err := bs.PullImages(kubernetesConfig); err != nil {
		fmt.Printf("Unable to pull images, which may be OK: %v", err)
	}

	if !exists {
		console.OutStyle("launch", "Launching Kubernetes %s with %s ... ", kubernetesConfig.KubernetesVersion, clusterBootstrapper)
		if err := bs.StartCluster(kubernetesConfig); err != nil {
			reportAndExit("Error starting cluster", err)
		}
	} else {
		console.OutStyle("restarting", "Relaunching Kubernetes %s with %s ... ", kubernetesConfig.KubernetesVersion, clusterBootstrapper)
		if err := bs.RestartCluster(kubernetesConfig); err != nil {
			reportAndExit("Error restarting cluster", err)
=======
	// TODO(tstromberg): Add call to bootstrapper.PullImages once PR is merged.

	if !exists || config.VMDriver == constants.DriverNone {
		console.OutStyle("launch", "Launching Kubernetes %s using %s ... ", kubernetesConfig.KubernetesVersion, clusterBootstrapper)
		if err := k8sBootstrapper.StartCluster(kubernetesConfig); err != nil {
			reportErrAndExit("Error starting cluster", err)
		}
	} else {
		console.OutStyle("restarting", "Reconfiguring Kubernetes %s with %s ... ", kubernetesConfig.KubernetesVersion, clusterBootstrapper)
		if err := k8sBootstrapper.RestartCluster(kubernetesConfig); err != nil {
			reportErrAndExit("Error restarting cluster", err)
>>>>>>> 0f11c4de
		}
	}

	// Block until the cluster is healthy.
<<<<<<< HEAD
	console.OutStyle("verifying", "Verifying component health ...")
	kStat := func() (err error) {
		st, err := bs.GetKubeletStatus()
		if err != nil || st != state.Running.String() {
			console.Out(".")
=======
	console.OutStyle("verifying-noline", "Verifying component health ...")
	// TODO(tstromberg): Display pod health.
	kStat := func() (err error) {
		st, err := k8sBootstrapper.GetKubeletStatus()
		console.Out(".")
		if err != nil || st != state.Running.String() {
>>>>>>> 0f11c4de
			return &pkgutil.RetriableError{Err: fmt.Errorf("kubelet unhealthy: %v: %s", err, st)}
		}
		return nil
	}
	err = pkgutil.RetryAfter(20, kStat, 3*time.Second)
	if err != nil {
<<<<<<< HEAD
		reportAndExit("kubelet checks failed", err)
	}
	aStat := func() (err error) {
		st, err := bs.GetApiServerStatus(net.ParseIP(ip))
		if err != nil || st != state.Running.String() {
			console.Out(".")
=======
		reportErrAndExit("kubelet checks failed", err)
	}
	aStat := func() (err error) {
		st, err := k8sBootstrapper.GetApiServerStatus(net.ParseIP(ip))
		console.Out(".")
		if err != nil || st != state.Running.String() {
>>>>>>> 0f11c4de
			return &pkgutil.RetriableError{Err: fmt.Errorf("apiserver status=%s err=%v", st, err)}
		}
		return nil
	}

	err = pkgutil.RetryAfter(30, aStat, 10*time.Second)
	// End the dots.
	console.OutLn("")
	if err != nil {
<<<<<<< HEAD
		reportAndExit("apiserver checks failed", err)
	}

	// start 9p server mount
	if viper.GetBool(createMount) {
		console.OutStyle("mount", "Setting up mount on %s ...", viper.GetString(mountString))
=======
		reportErrAndExit("apiserver checks failed", err)
	}
	console.OutLn("")

	// start 9p server mount
	if viper.GetBool(createMount) {
		console.OutStyle("mount", "Creating mount %s ...", viper.GetString(mountString))
>>>>>>> 0f11c4de

		path := os.Args[0]
		mountDebugVal := 0
		if glog.V(8) {
			mountDebugVal = 1
		}
		mountCmd := exec.Command(path, "mount", fmt.Sprintf("--v=%d", mountDebugVal), viper.GetString(mountString))
		mountCmd.Env = append(os.Environ(), constants.IsMinikubeChildProcess+"=true")
		if glog.V(8) {
			mountCmd.Stdout = os.Stdout
			mountCmd.Stderr = os.Stderr
		}
		err = mountCmd.Start()
		if err != nil {
			glog.Errorf("Error running command minikube mount %v", err)
			cmdutil.MaybeReportErrorAndExit(err)
		}
		err = ioutil.WriteFile(filepath.Join(constants.GetMinipath(), constants.MountProcessFileName), []byte(strconv.Itoa(mountCmd.Process.Pid)), 0644)
		if err != nil {
			glog.Errorf("Error writing mount process pid to file: %v", err)
			cmdutil.MaybeReportErrorAndExit(err)
		}
	}

	if kubeCfgSetup.KeepContext {
		console.OutStyle("kubectl", "The kubectl context has not been altered, kubectl will require \"--context=%s\" to use the local cluster.",
			kubeCfgSetup.ClusterName)
	} else {
		console.OutStyle("kubectl", "kubectl is now configured to use %q", cfg.GetMachineName())
	}

	err = LoadCachedImagesInConfigFile()
	if err != nil {
		console.Failure("Unable to load cached images from config file.")
	}
<<<<<<< HEAD
	console.OutStyle("ready", "Your local Kubernetes cluster is ready! Thank you for using minikube!")
=======
	console.OutStyle("ready", "Done! Thank you for using minikube!")
>>>>>>> 0f11c4de
}

func init() {
	startCmd.Flags().Bool(keepContext, constants.DefaultKeepContext, "This will keep the existing kubectl context and will create a minikube context.")
	startCmd.Flags().Bool(createMount, false, "This will start the mount daemon and automatically mount files into minikube")
	startCmd.Flags().String(mountString, constants.DefaultMountDir+":"+constants.DefaultMountEndpoint, "The argument to pass the minikube mount command on start")
	startCmd.Flags().Bool(disableDriverMounts, false, "Disables the filesystem mounts provided by the hypervisors (vboxfs, xhyve-9p)")
	startCmd.Flags().String(isoURL, constants.DefaultIsoUrl, "Location of the minikube iso")
	startCmd.Flags().String(vmDriver, constants.DefaultVMDriver, fmt.Sprintf("VM driver is one of: %v", constants.SupportedVMDrivers))
	startCmd.Flags().Int(memory, constants.DefaultMemory, "Amount of RAM allocated to the minikube VM in MB")
	startCmd.Flags().Int(cpus, constants.DefaultCPUS, "Number of CPUs allocated to the minikube VM")
	startCmd.Flags().String(humanReadableDiskSize, constants.DefaultDiskSize, "Disk size allocated to the minikube VM (format: <number>[<unit>], where unit = b, k, m or g)")
	startCmd.Flags().String(hostOnlyCIDR, "192.168.99.1/24", "The CIDR to be used for the minikube VM (only supported with Virtualbox driver)")
	startCmd.Flags().String(hypervVirtualSwitch, "", "The hyperv virtual switch name. Defaults to first found. (only supported with HyperV driver)")
	startCmd.Flags().String(kvmNetwork, "default", "The KVM network name. (only supported with KVM driver)")
	startCmd.Flags().String(xhyveDiskDriver, "ahci-hd", "The disk driver to use [ahci-hd|virtio-blk] (only supported with xhyve driver)")
	startCmd.Flags().StringSlice(NFSShare, []string{}, "Local folders to share with Guest via NFS mounts (Only supported on with hyperkit now)")
	startCmd.Flags().String(NFSSharesRoot, "/nfsshares", "Where to root the NFS Shares (defaults to /nfsshares, only supported with hyperkit now)")
	startCmd.Flags().StringArrayVar(&dockerEnv, "docker-env", nil, "Environment variables to pass to the Docker daemon. (format: key=value)")
	startCmd.Flags().StringArrayVar(&dockerOpt, "docker-opt", nil, "Specify arbitrary flags to pass to the Docker daemon. (format: key=value)")
	startCmd.Flags().Int(apiServerPort, pkgutil.APIServerPort, "The apiserver listening port")
	startCmd.Flags().String(apiServerName, constants.APIServerName, "The apiserver name which is used in the generated certificate for kubernetes.  This can be used if you want to make the apiserver available from outside the machine")
	startCmd.Flags().StringArrayVar(&apiServerNames, "apiserver-names", nil, "A set of apiserver names which are used in the generated certificate for kubernetes.  This can be used if you want to make the apiserver available from outside the machine")
	startCmd.Flags().IPSliceVar(&apiServerIPs, "apiserver-ips", nil, "A set of apiserver IP Addresses which are used in the generated certificate for kubernetes.  This can be used if you want to make the apiserver available from outside the machine")
	startCmd.Flags().String(dnsDomain, constants.ClusterDNSDomain, "The cluster dns domain name used in the kubernetes cluster")
	startCmd.Flags().String(serviceCIDR, pkgutil.DefaultServiceCIDR, "The CIDR to be used for service cluster IPs.")
	startCmd.Flags().StringSliceVar(&insecureRegistry, "insecure-registry", nil, "Insecure Docker registries to pass to the Docker daemon.  The default service CIDR range will automatically be added.")
	startCmd.Flags().StringSliceVar(&registryMirror, "registry-mirror", nil, "Registry mirrors to pass to the Docker daemon")
	startCmd.Flags().String(containerRuntime, "docker", "The container runtime to be used (docker, crio, containerd, rkt)")
	startCmd.Flags().String(criSocket, "", "The cri socket path to be used")
	startCmd.Flags().String(kubernetesVersion, constants.DefaultKubernetesVersion, "The kubernetes version that the minikube VM will use (ex: v1.2.3)")
	startCmd.Flags().String(networkPlugin, "", "The name of the network plugin")
	startCmd.Flags().Bool(enableDefaultCNI, false, "Enable the default CNI plugin (/etc/cni/net.d/k8s.conf). Used in conjunction with \"--network-plugin=cni\"")
	startCmd.Flags().String(featureGates, "", "A set of key=value pairs that describe feature gates for alpha/experimental features.")
	// TODO(tstromberg): Flip cacheImages to true once it can be stabilized
	startCmd.Flags().Bool(cacheImages, false, "If true, cache docker images for the current bootstrapper and load them into the machine.")
	startCmd.Flags().Var(&extraOptions, "extra-config",
		`A set of key=value pairs that describe configuration that may be passed to different components.
		The key should be '.' separated, and the first part before the dot is the component to apply the configuration to.
		Valid components are: kubelet, apiserver, controller-manager, etcd, proxy, scheduler.`)
	startCmd.Flags().String(uuid, "", "Provide VM UUID to restore MAC address (only supported with Hyperkit driver).")
	startCmd.Flags().String(vpnkitSock, "", "Location of the VPNKit socket used for networking. If empty, disables Hyperkit VPNKitSock, if 'auto' uses Docker for Mac VPNKit connection, otherwise uses the specified VSock.")
	startCmd.Flags().StringSlice(vsockPorts, []string{}, "List of guest VSock ports that should be exposed as sockets on the host (Only supported on with hyperkit now).")
	startCmd.Flags().Bool(gpu, false, "Enable experimental NVIDIA GPU support in minikube (works only with kvm2 driver on Linux)")
	viper.BindPFlags(startCmd.Flags())
	RootCmd.AddCommand(startCmd)
}

// saveConfig saves profile cluster configuration in
// $MINIKUBE_HOME/profiles/<profilename>/config.json
func saveConfig(clusterConfig cfg.Config) error {
	data, err := json.MarshalIndent(clusterConfig, "", "    ")
	if err != nil {
		return err
	}

	profileConfigFile := constants.GetProfileFile(viper.GetString(cfg.MachineProfile))

	if err := os.MkdirAll(filepath.Dir(profileConfigFile), 0700); err != nil {
		return err
	}

	if err := saveConfigToFile(data, profileConfigFile); err != nil {
		return err
	}

	return nil
}

func saveConfigToFile(data []byte, file string) error {
	if _, err := os.Stat(file); os.IsNotExist(err) {
		return ioutil.WriteFile(file, data, 0600)
	}

	tmpfi, err := ioutil.TempFile(filepath.Dir(file), "config.json.tmp")
	if err != nil {
		return err
	}
	defer os.Remove(tmpfi.Name())

	if err = ioutil.WriteFile(tmpfi.Name(), data, 0600); err != nil {
		return err
	}

	if err = tmpfi.Close(); err != nil {
		return err
	}

	if err = os.Remove(file); err != nil {
		return err
	}

	if err = os.Rename(tmpfi.Name(), file); err != nil {
		return err
	}
	return nil
}

// fatalExit is a shortcut for outputting a failure message and exiting.
func fatalExit(format string, a ...interface{}) {
<<<<<<< HEAD
	glog.Errorf(format, a...)
=======
	// use Warning because Error will display a duplicate message
	glog.Warningf(format, a...)
>>>>>>> 0f11c4de
	console.Fatal(format, a...)
	os.Exit(1)
}

// reportFatalExit is a shortcut for outputting an error, reporting it, and exiting.
<<<<<<< HEAD
func reportAndExit(msg string, err error) {
	console.Fatal(msg+": %v", err)
	glog.Errorf("%s: %v", msg, err)
=======
func reportErrAndExit(msg string, err error) {
	console.Fatal(msg+": %v", err)
>>>>>>> 0f11c4de
	cmdutil.MaybeReportErrorAndExit(err)
	os.Exit(1)
}<|MERGE_RESOLUTION|>--- conflicted
+++ resolved
@@ -30,6 +30,7 @@
 	"time"
 
 	"github.com/blang/semver"
+	"github.com/docker/machine/libmachine"
 	"github.com/docker/machine/libmachine/host"
 	"github.com/docker/machine/libmachine/state"
 	"github.com/golang/glog"
@@ -38,6 +39,7 @@
 	"golang.org/x/sync/errgroup"
 	cmdcfg "k8s.io/minikube/cmd/minikube/cmd/config"
 	cmdutil "k8s.io/minikube/cmd/util"
+	"k8s.io/minikube/pkg/minikube/bootstrapper"
 	"k8s.io/minikube/pkg/minikube/cluster"
 	cfg "k8s.io/minikube/pkg/minikube/config"
 	"k8s.io/minikube/pkg/minikube/console"
@@ -93,527 +95,6 @@
 	extraOptions     pkgutil.ExtraOptionSlice
 )
 
-// startCmd represents the start command
-var startCmd = &cobra.Command{
-	Use:   "start",
-	Short: "Starts a local kubernetes cluster",
-	Long: `Starts a local kubernetes cluster using VM. This command
-assumes you have already installed one of the VM drivers: virtualbox/vmwarefusion/kvm/xhyve/hyperv.`,
-	Run: runStart,
-}
-
-func runStart(cmd *cobra.Command, args []string) {
-
-	if glog.V(8) {
-		glog.Infoln("Viper configuration:")
-		viper.Debug()
-	}
-	console.OutStyle("happy", "minikube %s on %s (%s)", version.GetVersion(), runtime.GOOS, runtime.GOARCH)
-
-	shouldCacheImages := viper.GetBool(cacheImages)
-	k8sVersion := viper.GetString(kubernetesVersion)
-	clusterBootstrapper := viper.GetString(cmdcfg.Bootstrapper)
-
-	var groupCacheImages errgroup.Group
-	if shouldCacheImages {
-		console.OutStyle("caching", "Caching images in the background ...")
-		groupCacheImages.Go(func() error {
-			return machine.CacheImagesForBootstrapper(k8sVersion, clusterBootstrapper)
-		})
-	}
-
-	api, err := machine.NewAPIClient()
-	if err != nil {
-		fatalExit("Error getting client: %v", err)
-	}
-	defer api.Close()
-
-	exists, err := api.Exists(cfg.GetMachineName())
-	if err != nil {
-		fatalExit("Failed existence check: %v", err)
-	}
-
-	diskSize := viper.GetString(humanReadableDiskSize)
-	diskSizeMB := pkgutil.CalculateDiskSizeInMB(diskSize)
-
-	if diskSizeMB < constants.MinimumDiskSizeMB {
-		fatalExit("Requested disk size (%dMB) is less than minimum of %dMB", diskSizeMB, constants.MinimumDiskSizeMB)
-	}
-
-	if viper.GetBool(gpu) && viper.GetString(vmDriver) != "kvm2" {
-		fatalExit("Sorry, the --gpu feature is currently only supported with --vm-driver=kvm2")
-	}
-
-	config := cfg.MachineConfig{
-		MinikubeISO:         viper.GetString(isoURL),
-		Memory:              viper.GetInt(memory),
-		CPUs:                viper.GetInt(cpus),
-		DiskSize:            diskSizeMB,
-		VMDriver:            viper.GetString(vmDriver),
-		ContainerRuntime:    viper.GetString(containerRuntime),
-		HyperkitVpnKitSock:  viper.GetString(vpnkitSock),
-		HyperkitVSockPorts:  viper.GetStringSlice(vsockPorts),
-		XhyveDiskDriver:     viper.GetString(xhyveDiskDriver),
-		NFSShare:            viper.GetStringSlice(NFSShare),
-		NFSSharesRoot:       viper.GetString(NFSSharesRoot),
-		DockerEnv:           dockerEnv,
-		DockerOpt:           dockerOpt,
-		InsecureRegistry:    insecureRegistry,
-		RegistryMirror:      registryMirror,
-		HostOnlyCIDR:        viper.GetString(hostOnlyCIDR),
-		HypervVirtualSwitch: viper.GetString(hypervVirtualSwitch),
-		KvmNetwork:          viper.GetString(kvmNetwork),
-		Downloader:          pkgutil.DefaultDownloader{},
-		DisableDriverMounts: viper.GetBool(disableDriverMounts),
-		UUID:                viper.GetString(uuid),
-		GPU:                 viper.GetBool(gpu),
-	}
-
-	// Load current profile cluster config from file, before overwriting it with the new state
-	oldConfig, err := cfg.Load()
-	if err != nil && !os.IsNotExist(err) {
-		fatalExit("Error loading profile config: %v", err)
-	}
-
-	// Write profile cluster configuration to file
-	clusterConfig := cfg.Config{
-		MachineConfig: config,
-	}
-
-	if err := saveConfig(clusterConfig); err != nil {
-		fatalExit("Error saving profile cluster configuration: %v", err)
-	}
-
-<<<<<<< HEAD
-	console.OutStyle("starting-vm", "Starting local Kubernetes %s cluster ...", viper.GetString(kubernetesVersion))
-
-=======
-	// TODO(tstromberg): Include version of VM software in output
-	if config.VMDriver == constants.DriverNone {
-		console.OutStyle("starting-none", "Configuring local host environment ...")
-	} else {
-		console.OutStyle("starting-vm", "Starting %s VM (CPUs=%d, Memory=%dMB, Disk=%dMB) ...", viper.GetString(vmDriver), config.CPUs, config.Memory, config.DiskSize)
-	}
->>>>>>> 0f11c4de
-	var host *host.Host
-	start := func() (err error) {
-		host, err = cluster.StartHost(api, config)
-		if err != nil {
-<<<<<<< HEAD
-			glog.Errorf("StartHost: %v", err)
-=======
-			glog.Infof("StartHost: %v", err)
->>>>>>> 0f11c4de
-		}
-		return err
-	}
-	err = pkgutil.RetryAfter(5, start, 2*time.Second)
-	if err != nil {
-<<<<<<< HEAD
-		reportAndExit("Error starting host: ", err)
-	}
-
-	console.OutStyle("connectivity", "Verifying connectivity ...")
-	ip, err := host.Driver.GetIP()
-	if err != nil {
-		reportAndExit("Unable to get VM IP address", err)
-=======
-		reportErrAndExit("Unable to start VM", err)
-	}
-
-	console.OutStyle("connectivity", "Verifying connectivity ...")
-	for _, k := range []string{"HTTP_PROXY", "HTTPS_PROXY", "NO_PROXY"} {
-		if v := os.Getenv(k); v != "" {
-			console.OutStyle("options", "%s=%s", k, v)
-		}
-	}
-
-	ip, err := host.Driver.GetIP()
-	if err != nil {
-		reportErrAndExit("Unable to get VM IP address", err)
-	}
-
-	// common config (currently none)
-	var cricfg = map[string]string{}
-	selectedContainerRuntime := viper.GetString(containerRuntime)
-	if cricfg := SetContainerRuntime(cricfg, selectedContainerRuntime); cricfg != nil {
-		var command string
-		if command, err = cmdutil.GetCrictlConfigCommand(cricfg); err == nil {
-			_, err = host.RunSSHCommand(command)
-		}
-		if err != nil {
-			reportErrAndExit("Error writing crictl config", err)
-		}
->>>>>>> 0f11c4de
-	}
-
-	selectedKubernetesVersion := viper.GetString(kubernetesVersion)
-	if strings.Compare(selectedKubernetesVersion, "") == 0 {
-		selectedKubernetesVersion = constants.DefaultKubernetesVersion
-	}
-	if oldConfig != nil {
-		ov := strings.TrimPrefix(oldConfig.KubernetesConfig.KubernetesVersion, version.VersionPrefix)
-		// Don't complain about empty version strings in our old config.
-		if ov != "" {
-			oldKubernetesVersion, err := semver.Make(ov)
-			if err != nil {
-				glog.Errorf("Error parsing old version %q: %v", ov, err)
-			}
-			nv := strings.TrimPrefix(viper.GetString(kubernetesVersion), version.VersionPrefix)
-			newKubernetesVersion, err := semver.Make(nv)
-			if err != nil {
-				fatalExit("Error parsing new version %q: %v", nv, err)
-			}
-
-			// Check if it's an attempt to downgrade version. Avoid version downgrad.
-			if newKubernetesVersion.LT(oldKubernetesVersion) {
-				selectedKubernetesVersion = version.VersionPrefix + oldKubernetesVersion.String()
-				console.ErrStyle("conflict", "Kubernetes downgrade is not supported, will continue to use %v", selectedKubernetesVersion)
-			}
-<<<<<<< HEAD
-=======
-			if newKubernetesVersion.GT(oldKubernetesVersion) {
-				console.OutStyle("thumbs-up", "Will upgrade local cluster from Kubernetes %s to %s", oldKubernetesVersion, newKubernetesVersion)
-			}
->>>>>>> 0f11c4de
-		}
-	}
-
-	selectedContainerRuntime := viper.GetString(containerRuntime)
-	kubernetesConfig := cfg.KubernetesConfig{
-		KubernetesVersion:      selectedKubernetesVersion,
-		NodeIP:                 ip,
-		NodePort:               viper.GetInt(apiServerPort),
-		NodeName:               constants.DefaultNodeName,
-		APIServerName:          viper.GetString(apiServerName),
-		APIServerNames:         apiServerNames,
-		APIServerIPs:           apiServerIPs,
-		DNSDomain:              viper.GetString(dnsDomain),
-		FeatureGates:           viper.GetString(featureGates),
-		ContainerRuntime:       selectedContainerRuntime,
-		CRISocket:              viper.GetString(criSocket),
-		NetworkPlugin:          viper.GetString(networkPlugin),
-		ServiceCIDR:            viper.GetString(serviceCIDR),
-		ExtraOptions:           extraOptions,
-		ShouldLoadCachedImages: shouldCacheImages,
-		EnableDefaultCNI:       viper.GetBool(enableDefaultCNI),
-	}
-<<<<<<< HEAD
-=======
-	k8sBootstrapper, err := GetClusterBootstrapper(api, clusterBootstrapper)
-	if err != nil {
-		reportErrAndExit("Error getting cluster bootstrapper", err)
-	}
->>>>>>> 0f11c4de
-
-	// Write profile cluster configuration to file
-	clusterConfig = cfg.Config{
-		MachineConfig:    config,
-		KubernetesConfig: kubernetesConfig,
-	}
-
-	if err := saveConfig(clusterConfig); err != nil {
-<<<<<<< HEAD
-		reportAndExit("Error saving profile cluster configuration", err)
-=======
-		reportErrAndExit("Error saving profile cluster configuration", err)
->>>>>>> 0f11c4de
-	}
-
-	if shouldCacheImages {
-		console.OutStyle("waiting", "Waiting for image caching to complete ...")
-		if err := groupCacheImages.Wait(); err != nil {
-			glog.Errorln("Error caching images: ", err)
-		}
-	}
-
-<<<<<<< HEAD
-	console.OutStyle("copying", "Copying files into VM ...")
-	bs, err := GetClusterBootstrapper(api, clusterBootstrapper)
-	if err != nil {
-		glog.Exitf("Error getting cluster bootstrapper: %v", err)
-	}
-	if err := bs.UpdateCluster(kubernetesConfig); err != nil {
-		reportAndExit("Failed to update cluster", err)
-	}
-	if err := bs.SetupCerts(kubernetesConfig); err != nil {
-		reportAndExit("Failed to setup certs", err)
-=======
-	console.OutStyle("copying", "Configuring minikube VM environment ...")
-	for _, eo := range extraOptions {
-		console.OutStyle("options", "%s.%s=%s", eo.Component, eo.Key, eo.Value)
-
-	}
-
-	if err := k8sBootstrapper.UpdateCluster(kubernetesConfig); err != nil {
-		reportErrAndExit("Failed to update cluster", err)
-	}
-
-	if err := k8sBootstrapper.SetupCerts(kubernetesConfig); err != nil {
-		reportErrAndExit("Failed to setup certs", err)
->>>>>>> 0f11c4de
-	}
-
-	kubeHost, err := host.Driver.GetURL()
-	if err != nil {
-<<<<<<< HEAD
-		reportAndExit("Failed to get driver URL", err)
-=======
-		reportErrAndExit("Failed to get driver URL", err)
->>>>>>> 0f11c4de
-	}
-	kubeHost = strings.Replace(kubeHost, "tcp://", "https://", -1)
-	kubeHost = strings.Replace(kubeHost, ":2376", ":"+strconv.Itoa(kubernetesConfig.NodePort), -1)
-	kubeConfigFile := cmdutil.GetKubeConfigPath()
-	kubeCfgSetup := &kubeconfig.KubeConfigSetup{
-		ClusterName:          cfg.GetMachineName(),
-		ClusterServerAddress: kubeHost,
-		ClientCertificate:    constants.MakeMiniPath("client.crt"),
-		ClientKey:            constants.MakeMiniPath("client.key"),
-		CertificateAuthority: constants.MakeMiniPath("ca.crt"),
-		KeepContext:          viper.GetBool(keepContext),
-		EmbedCerts:           viper.GetBool(embedCerts),
-	}
-	kubeCfgSetup.SetKubeConfigFile(kubeConfigFile)
-
-	if err := kubeconfig.SetupKubeConfig(kubeCfgSetup); err != nil {
-<<<<<<< HEAD
-		reportAndExit("Failed to setup kubeconfig", err)
-	}
-
-	runner, err := machine.CommandRunner(host)
-	if err != nil {
-		cmdutil.MaybeReportErrorAndExit(err)
-	}
-
-	cr, err := cruntime.New(cruntime.Config{Type: selectedContainerRuntime, Runner: runner})
-	if err != nil {
-		cmdutil.MaybeReportErrorAndExit(err)
-	}
-	console.OutStyle("container-runtime", "Configuring %s within VM ...", cr.Name())
-	err = cr.Enable()
-	if err != nil {
-		cmdutil.MaybeReportErrorAndExit(err)
-=======
-		reportErrAndExit("Failed to setup kubeconfig", err)
-	}
-
-	// TODO(tstromberg): use cruntime.Manager.Name() once PR is merged
-	rname := viper.GetString(containerRuntime)
-	if rname == "" {
-		rname = "Docker"
-	}
-	console.OutStyle("container-runtime", "Configuring %s within VM ...", rname)
-	for _, v := range dockerOpt {
-		console.OutStyle("options", "opt %s", v)
-	}
-	for _, v := range dockerEnv {
-		console.OutStyle("options", "env %s", v)
-	}
-
-	if config.VMDriver != constants.DriverNone && selectedContainerRuntime != "" {
-		if _, err := host.RunSSHCommand("sudo systemctl stop docker"); err == nil {
-			_, err = host.RunSSHCommand("sudo systemctl stop docker.socket")
-		}
-		if err != nil {
-			reportErrAndExit("Failed to stop docker", err)
-		}
-	}
-	if config.VMDriver != constants.DriverNone && (selectedContainerRuntime != constants.CrioRuntime && selectedContainerRuntime != constants.Cri_oRuntime) {
-		if _, err := host.RunSSHCommand("sudo systemctl stop crio"); err != nil {
-			reportErrAndExit("Failed to stop CRIO", err)
-		}
-	}
-	if config.VMDriver != constants.DriverNone && selectedContainerRuntime != constants.RktRuntime {
-		if _, err := host.RunSSHCommand("sudo systemctl stop rkt-api"); err == nil {
-			_, err = host.RunSSHCommand("sudo systemctl stop rkt-metadata")
-		}
-		if err != nil {
-			reportErrAndExit("Failed to stop rkt", err)
-		}
-	}
-	if config.VMDriver != constants.DriverNone && selectedContainerRuntime != constants.ContainerdRuntime {
-		if _, err = host.RunSSHCommand("sudo systemctl stop containerd"); err != nil {
-			reportErrAndExit("Failed to stop containerd", err)
-		}
-	}
-
-	if config.VMDriver != constants.DriverNone && (selectedContainerRuntime == constants.CrioRuntime || selectedContainerRuntime == constants.Cri_oRuntime) {
-		// restart crio so that it can monitor all hook dirs
-		if _, err := host.RunSSHCommand("sudo systemctl restart crio"); err != nil {
-			reportErrAndExit("Failed to restart crio", err)
-		}
-	}
-
-	if config.VMDriver != constants.DriverNone && selectedContainerRuntime == constants.ContainerdRuntime {
-		console.Fatal("Restarting containerd runtime...")
-		// restart containerd so that it can install all plugins
-		if _, err := host.RunSSHCommand("sudo systemctl restart containerd"); err != nil {
-			reportErrAndExit("Failed to restart containerd", err)
-		}
->>>>>>> 0f11c4de
-	}
-
-	if config.VMDriver == constants.DriverNone {
-		if viper.GetBool(cfg.WantNoneDriverWarning) {
-			console.ErrLn(`===================
-WARNING: IT IS RECOMMENDED NOT TO RUN THE NONE DRIVER ON PERSONAL WORKSTATIONS
-	The 'none' driver will run an insecure kubernetes apiserver as root that may leave the host vulnerable to CSRF attacks` + "\n")
-		}
-
-		if os.Getenv("CHANGE_MINIKUBE_NONE_USER") == "" {
-			console.Fatal(`When using the none driver, the kubectl config and credentials generated will be root owned and will appear in the root home directory.
-You will need to move the files to the appropriate location and then set the correct permissions.  An example of this is below:
-
-	sudo mv /root/.kube $HOME/.kube # this will write over any previous configuration
-	sudo chown -R $USER $HOME/.kube
-	sudo chgrp -R $USER $HOME/.kube
-
-	sudo mv /root/.minikube $HOME/.minikube # this will write over any previous configuration
-	sudo chown -R $USER $HOME/.minikube
-	sudo chgrp -R $USER $HOME/.minikube
-
-This can also be done automatically by setting the env var CHANGE_MINIKUBE_NONE_USER=true`)
-		}
-		if err := pkgutil.MaybeChownDirRecursiveToMinikubeUser(constants.GetMinipath()); err != nil {
-			fatalExit("Failed to chown %s: %v", constants.GetMinipath(), err)
-		}
-	}
-
-<<<<<<< HEAD
-	console.OutStyle("pulling", "Pulling images required for Kubernetes %s ...", kubernetesConfig.KubernetesVersion)
-	if err := bs.PullImages(kubernetesConfig); err != nil {
-		fmt.Printf("Unable to pull images, which may be OK: %v", err)
-	}
-
-	if !exists {
-		console.OutStyle("launch", "Launching Kubernetes %s with %s ... ", kubernetesConfig.KubernetesVersion, clusterBootstrapper)
-		if err := bs.StartCluster(kubernetesConfig); err != nil {
-			reportAndExit("Error starting cluster", err)
-		}
-	} else {
-		console.OutStyle("restarting", "Relaunching Kubernetes %s with %s ... ", kubernetesConfig.KubernetesVersion, clusterBootstrapper)
-		if err := bs.RestartCluster(kubernetesConfig); err != nil {
-			reportAndExit("Error restarting cluster", err)
-=======
-	// TODO(tstromberg): Add call to bootstrapper.PullImages once PR is merged.
-
-	if !exists || config.VMDriver == constants.DriverNone {
-		console.OutStyle("launch", "Launching Kubernetes %s using %s ... ", kubernetesConfig.KubernetesVersion, clusterBootstrapper)
-		if err := k8sBootstrapper.StartCluster(kubernetesConfig); err != nil {
-			reportErrAndExit("Error starting cluster", err)
-		}
-	} else {
-		console.OutStyle("restarting", "Reconfiguring Kubernetes %s with %s ... ", kubernetesConfig.KubernetesVersion, clusterBootstrapper)
-		if err := k8sBootstrapper.RestartCluster(kubernetesConfig); err != nil {
-			reportErrAndExit("Error restarting cluster", err)
->>>>>>> 0f11c4de
-		}
-	}
-
-	// Block until the cluster is healthy.
-<<<<<<< HEAD
-	console.OutStyle("verifying", "Verifying component health ...")
-	kStat := func() (err error) {
-		st, err := bs.GetKubeletStatus()
-		if err != nil || st != state.Running.String() {
-			console.Out(".")
-=======
-	console.OutStyle("verifying-noline", "Verifying component health ...")
-	// TODO(tstromberg): Display pod health.
-	kStat := func() (err error) {
-		st, err := k8sBootstrapper.GetKubeletStatus()
-		console.Out(".")
-		if err != nil || st != state.Running.String() {
->>>>>>> 0f11c4de
-			return &pkgutil.RetriableError{Err: fmt.Errorf("kubelet unhealthy: %v: %s", err, st)}
-		}
-		return nil
-	}
-	err = pkgutil.RetryAfter(20, kStat, 3*time.Second)
-	if err != nil {
-<<<<<<< HEAD
-		reportAndExit("kubelet checks failed", err)
-	}
-	aStat := func() (err error) {
-		st, err := bs.GetApiServerStatus(net.ParseIP(ip))
-		if err != nil || st != state.Running.String() {
-			console.Out(".")
-=======
-		reportErrAndExit("kubelet checks failed", err)
-	}
-	aStat := func() (err error) {
-		st, err := k8sBootstrapper.GetApiServerStatus(net.ParseIP(ip))
-		console.Out(".")
-		if err != nil || st != state.Running.String() {
->>>>>>> 0f11c4de
-			return &pkgutil.RetriableError{Err: fmt.Errorf("apiserver status=%s err=%v", st, err)}
-		}
-		return nil
-	}
-
-	err = pkgutil.RetryAfter(30, aStat, 10*time.Second)
-	// End the dots.
-	console.OutLn("")
-	if err != nil {
-<<<<<<< HEAD
-		reportAndExit("apiserver checks failed", err)
-	}
-
-	// start 9p server mount
-	if viper.GetBool(createMount) {
-		console.OutStyle("mount", "Setting up mount on %s ...", viper.GetString(mountString))
-=======
-		reportErrAndExit("apiserver checks failed", err)
-	}
-	console.OutLn("")
-
-	// start 9p server mount
-	if viper.GetBool(createMount) {
-		console.OutStyle("mount", "Creating mount %s ...", viper.GetString(mountString))
->>>>>>> 0f11c4de
-
-		path := os.Args[0]
-		mountDebugVal := 0
-		if glog.V(8) {
-			mountDebugVal = 1
-		}
-		mountCmd := exec.Command(path, "mount", fmt.Sprintf("--v=%d", mountDebugVal), viper.GetString(mountString))
-		mountCmd.Env = append(os.Environ(), constants.IsMinikubeChildProcess+"=true")
-		if glog.V(8) {
-			mountCmd.Stdout = os.Stdout
-			mountCmd.Stderr = os.Stderr
-		}
-		err = mountCmd.Start()
-		if err != nil {
-			glog.Errorf("Error running command minikube mount %v", err)
-			cmdutil.MaybeReportErrorAndExit(err)
-		}
-		err = ioutil.WriteFile(filepath.Join(constants.GetMinipath(), constants.MountProcessFileName), []byte(strconv.Itoa(mountCmd.Process.Pid)), 0644)
-		if err != nil {
-			glog.Errorf("Error writing mount process pid to file: %v", err)
-			cmdutil.MaybeReportErrorAndExit(err)
-		}
-	}
-
-	if kubeCfgSetup.KeepContext {
-		console.OutStyle("kubectl", "The kubectl context has not been altered, kubectl will require \"--context=%s\" to use the local cluster.",
-			kubeCfgSetup.ClusterName)
-	} else {
-		console.OutStyle("kubectl", "kubectl is now configured to use %q", cfg.GetMachineName())
-	}
-
-	err = LoadCachedImagesInConfigFile()
-	if err != nil {
-		console.Failure("Unable to load cached images from config file.")
-	}
-<<<<<<< HEAD
-	console.OutStyle("ready", "Your local Kubernetes cluster is ready! Thank you for using minikube!")
-=======
-	console.OutStyle("ready", "Done! Thank you for using minikube!")
->>>>>>> 0f11c4de
-}
-
 func init() {
 	startCmd.Flags().Bool(keepContext, constants.DefaultKeepContext, "This will keep the existing kubectl context and will create a minikube context.")
 	startCmd.Flags().Bool(createMount, false, "This will start the mount daemon and automatically mount files into minikube")
@@ -640,7 +121,7 @@
 	startCmd.Flags().String(serviceCIDR, pkgutil.DefaultServiceCIDR, "The CIDR to be used for service cluster IPs.")
 	startCmd.Flags().StringSliceVar(&insecureRegistry, "insecure-registry", nil, "Insecure Docker registries to pass to the Docker daemon.  The default service CIDR range will automatically be added.")
 	startCmd.Flags().StringSliceVar(&registryMirror, "registry-mirror", nil, "Registry mirrors to pass to the Docker daemon")
-	startCmd.Flags().String(containerRuntime, "docker", "The container runtime to be used (docker, crio, containerd, rkt)")
+	startCmd.Flags().String(containerRuntime, "docker", "The container runtime to be used (docker, crio, containerd)")
 	startCmd.Flags().String(criSocket, "", "The cri socket path to be used")
 	startCmd.Flags().String(kubernetesVersion, constants.DefaultKubernetesVersion, "The kubernetes version that the minikube VM will use (ex: v1.2.3)")
 	startCmd.Flags().String(networkPlugin, "", "The name of the network plugin")
@@ -660,51 +141,453 @@
 	RootCmd.AddCommand(startCmd)
 }
 
-// saveConfig saves profile cluster configuration in
-// $MINIKUBE_HOME/profiles/<profilename>/config.json
+// startCmd represents the start command
+var startCmd = &cobra.Command{
+	Use:   "start",
+	Short: "Starts a local kubernetes cluster",
+	Long: `Starts a local kubernetes cluster using VM. This command
+assumes you have already installed one of the VM drivers: virtualbox/vmwarefusion/kvm/xhyve/hyperv.`,
+	Run: runStart,
+}
+
+// runStart handles the executes the flow of "minikube start"
+func runStart(cmd *cobra.Command, args []string) {
+	console.OutStyle("happy", "minikube %s on %s (%s)", version.GetVersion(), runtime.GOOS, runtime.GOARCH)
+	validateConfig()
+
+	oldConfig, err := cfg.Load()
+	if err != nil && !os.IsNotExist(err) {
+		fatalExit("Unable to load config: %v", err)
+	}
+	kVersion := validateKubernetesVersions(oldConfig)
+	var cacheGroup errgroup.Group
+	beginCacheImages(&cacheGroup, kVersion)
+	config := generateConfig(kVersion)
+
+	m, err := machine.NewAPIClient()
+	if err != nil {
+		reportErrAndExit("Failed to get machine client: %v", err)
+	}
+
+	// Abstraction leakage alert: startHost requires the config to be saved, to satistfy pkg/provision/buildroot :(
+	if err := saveConfig(config); err != nil {
+		reportErrAndExit("Failed to save config", err)
+	}
+
+	host, preexisting := startHost(m, config.MachineConfig)
+
+	ip := validateNetwork(host)
+	// Save IP to configuration file for subsequent use
+	config.KubernetesConfig.NodeIP = ip
+	if err := saveConfig(config); err != nil {
+		reportErrAndExit("Failed to save config", err)
+	}
+
+	configureRuntimes(host)
+	bs := prepareHostEnvironment(m, config.KubernetesConfig)
+	waitCacheImages(&cacheGroup)
+
+	// The kube config must be update must come before bootstrapping, otherwise health checks may use a stale IP
+	kubeconfig := updateKubeConfig(host, &config)
+	bootstrapCluster(bs, config.KubernetesConfig, preexisting)
+	validateCluster(bs, ip)
+	configureMounts()
+	if err = LoadCachedImagesInConfigFile(); err != nil {
+		console.Failure("Unable to load cached images from config file.")
+	}
+
+	if kubeconfig.KeepContext {
+		console.OutStyle("kubectl", "To connect to this cluster, use: kubectl --context=%s", kubeconfig.ClusterName)
+	} else {
+		console.OutStyle("kubectl", "kubectl is now configured to use %q", cfg.GetMachineName())
+	}
+	console.OutStyle("ready", "Done! Thank you for using minikube!")
+}
+
+// validateConfig validates the supplied configuration against known bad combinations
+func validateConfig() {
+	diskSizeMB := pkgutil.CalculateDiskSizeInMB(viper.GetString(humanReadableDiskSize))
+	if diskSizeMB < constants.MinimumDiskSizeMB {
+		fatalExit("Requested disk size (%dMB) is less than minimum of %dMB", diskSizeMB, constants.MinimumDiskSizeMB)
+	}
+
+	if viper.GetBool(gpu) && viper.GetString(vmDriver) != "kvm2" {
+		fatalExit("Sorry, the --gpu feature is currently only supported with --vm-driver=kvm2")
+	}
+}
+
+// beginCacheImages caches Docker images in the background
+func beginCacheImages(g *errgroup.Group, kVersion string) {
+	if !viper.GetBool(cacheImages) {
+		return
+	}
+	console.OutStyle("caching", "Caching images in the background ...")
+	g.Go(func() error {
+		return machine.CacheImagesForBootstrapper(kVersion, viper.GetString(cmdcfg.Bootstrapper))
+	})
+}
+
+// generateConfig generates cfg.Config based on flags and supplied arguments
+func generateConfig(kVersion string) cfg.Config {
+	// Write profile cluster configuration to file
+	return cfg.Config{
+		MachineConfig: cfg.MachineConfig{
+			MinikubeISO:         viper.GetString(isoURL),
+			Memory:              viper.GetInt(memory),
+			CPUs:                viper.GetInt(cpus),
+			DiskSize:            pkgutil.CalculateDiskSizeInMB(viper.GetString(humanReadableDiskSize)),
+			VMDriver:            viper.GetString(vmDriver),
+			ContainerRuntime:    viper.GetString(containerRuntime),
+			HyperkitVpnKitSock:  viper.GetString(vpnkitSock),
+			HyperkitVSockPorts:  viper.GetStringSlice(vsockPorts),
+			XhyveDiskDriver:     viper.GetString(xhyveDiskDriver),
+			NFSShare:            viper.GetStringSlice(NFSShare),
+			NFSSharesRoot:       viper.GetString(NFSSharesRoot),
+			DockerEnv:           dockerEnv,
+			DockerOpt:           dockerOpt,
+			InsecureRegistry:    insecureRegistry,
+			RegistryMirror:      registryMirror,
+			HostOnlyCIDR:        viper.GetString(hostOnlyCIDR),
+			HypervVirtualSwitch: viper.GetString(hypervVirtualSwitch),
+			KvmNetwork:          viper.GetString(kvmNetwork),
+			Downloader:          pkgutil.DefaultDownloader{},
+			DisableDriverMounts: viper.GetBool(disableDriverMounts),
+			UUID:                viper.GetString(uuid),
+			GPU:                 viper.GetBool(gpu),
+		},
+		KubernetesConfig: cfg.KubernetesConfig{
+			KubernetesVersion:      kVersion,
+			NodePort:               viper.GetInt(apiServerPort),
+			NodeName:               constants.DefaultNodeName,
+			APIServerName:          viper.GetString(apiServerName),
+			APIServerNames:         apiServerNames,
+			APIServerIPs:           apiServerIPs,
+			DNSDomain:              viper.GetString(dnsDomain),
+			FeatureGates:           viper.GetString(featureGates),
+			ContainerRuntime:       viper.GetString(containerRuntime),
+			CRISocket:              viper.GetString(criSocket),
+			NetworkPlugin:          viper.GetString(networkPlugin),
+			ServiceCIDR:            viper.GetString(serviceCIDR),
+			ExtraOptions:           extraOptions,
+			ShouldLoadCachedImages: viper.GetBool(cacheImages),
+			EnableDefaultCNI:       viper.GetBool(enableDefaultCNI),
+		},
+	}
+}
+
+// prepareNone prepares the user and host for the joy of the "none" driver
+func prepareNone() {
+	if viper.GetBool(cfg.WantNoneDriverWarning) {
+		console.ErrLn(`===================
+WARNING: IT IS RECOMMENDED NOT TO RUN THE NONE DRIVER ON PERSONAL WORKSTATIONS
+The 'none' driver will run an insecure kubernetes apiserver as root that may leave the host vulnerable to CSRF attacks` + "\n")
+	}
+
+	if os.Getenv("CHANGE_MINIKUBE_NONE_USER") == "" {
+		console.Fatal(`When using the none driver, the kubectl config and credentials generated will be root owned and will appear in the root home directory.
+You will need to move the files to the appropriate location and then set the correct permissions.  An example of this is below:
+
+sudo mv /root/.kube $HOME/.kube # this will write over any previous configuration
+sudo chown -R $USER:$USER $HOME/.kube
+
+sudo mv /root/.minikube $HOME/.minikube # this will write over any previous configuration
+sudo chown -R $USER:$USER $HOME/.minikube
+
+This can also be done automatically by setting the env var CHANGE_MINIKUBE_NONE_USER=true`)
+	}
+
+	if err := pkgutil.MaybeChownDirRecursiveToMinikubeUser(constants.GetMinipath()); err != nil {
+		fatalExit("Failed to chown %s: %v", constants.GetMinipath(), err)
+	}
+}
+
+// startHost starts a new minikube host using a VM or None
+func startHost(api libmachine.API, mc cfg.MachineConfig) (*host.Host, bool) {
+	exists, err := api.Exists(cfg.GetMachineName())
+	if err != nil {
+		reportErrAndExit("Failed to check if machine exists", err)
+	}
+	if mc.VMDriver == constants.DriverNone {
+		console.OutStyle("starting-none", "Configuring local host environment ...")
+		prepareNone()
+	} else {
+		if exists {
+			if cfg.GetMachineName() == constants.DefaultMachineName {
+				console.OutStyle("tip", "Tip: To create another VM, use 'minikube start -p <new name>' or use 'minikube delete' to delete this one.")
+			}
+			console.OutStyle("waiting", "Waiting for existing %q VM to start ...", cfg.GetMachineName())
+		} else {
+			console.OutStyle("starting-vm", "Creating %s VM (CPUs=%d, Memory=%dMB, Disk=%dMB) ...", mc.VMDriver, mc.CPUs, mc.Memory, mc.DiskSize)
+		}
+	}
+
+	var host *host.Host
+	start := func() (err error) {
+		host, err = cluster.StartHost(api, mc)
+		if err != nil {
+			glog.Infof("StartHost: %v", err)
+		}
+		return err
+	}
+	if err = pkgutil.RetryAfter(3, start, 2*time.Second); err != nil {
+		reportErrAndExit("Unable to start VM", err)
+	}
+	return host, exists
+}
+
+// validateNetwork tries to catch network problems as soon as possible
+func validateNetwork(h *host.Host) string {
+	ip, err := h.Driver.GetIP()
+	if err != nil {
+		reportErrAndExit("Unable to get VM IP address", err)
+	}
+	console.OutStyle("connectivity", "%q IP address is %s.", cfg.GetMachineName(), ip)
+
+	// Here is where we should be checking connectivity to/from the VM
+	for _, k := range []string{"HTTP_PROXY", "HTTPS_PROXY", "NO_PROXY"} {
+		if v := os.Getenv(k); v != "" {
+			console.OutStyle("option", "%s=%s", k, v)
+		}
+	}
+	return ip
+}
+
+// validateKubernetesVersions ensures that the requested version is reasonable
+func validateKubernetesVersions(old *cfg.Config) string {
+	nv := viper.GetString(kubernetesVersion)
+	if nv == "" {
+		nv = constants.DefaultKubernetesVersion
+	}
+	nvs, err := semver.Make(strings.TrimPrefix(nv, version.VersionPrefix))
+	if err != nil {
+		fatalExit("Unable to parse %q: %v", nv, err)
+	}
+
+	if old == nil || old.KubernetesConfig.KubernetesVersion == "" {
+		return nv
+	}
+
+	ovs, err := semver.Make(strings.TrimPrefix(old.KubernetesConfig.KubernetesVersion, version.VersionPrefix))
+	if err != nil {
+		glog.Errorf("Error parsing old version %q: %v", old.KubernetesConfig.KubernetesVersion, err)
+	}
+
+	if nvs.LT(ovs) {
+		nv = version.VersionPrefix + ovs.String()
+		console.ErrStyle("conflict", "Kubernetes downgrade is not supported, will continue to use %v", nv)
+		return nv
+	}
+	if nvs.GT(ovs) {
+		console.OutStyle("thumbs-up", "minikube will upgrade the local cluster from Kubernetes %s to %s", ovs, nvs)
+	}
+	return nv
+}
+
+// prepareHostEnvironment adds any requested files into the VM before Kubernetes is started
+func prepareHostEnvironment(api libmachine.API, kc cfg.KubernetesConfig) bootstrapper.Bootstrapper {
+	bs, err := GetClusterBootstrapper(api, viper.GetString(cmdcfg.Bootstrapper))
+	if err != nil {
+		reportErrAndExit("Failed to get bootstrapper", err)
+	}
+	console.OutStyle("copying", "Preparing Kubernetes environment ...")
+	for _, eo := range extraOptions {
+		console.OutStyle("option", "%s.%s=%s", eo.Component, eo.Key, eo.Value)
+	}
+	// Loads cached images, generates config files, download binaries
+	if err := bs.UpdateCluster(kc); err != nil {
+		reportErrAndExit("Failed to update cluster", err)
+	}
+	if err := bs.SetupCerts(kc); err != nil {
+		reportErrAndExit("Failed to setup certs", err)
+	}
+	return bs
+}
+
+// updateKubeConfig sets up kubectl
+func updateKubeConfig(h *host.Host, c *cfg.Config) *kubeconfig.KubeConfigSetup {
+	addr, err := h.Driver.GetURL()
+	if err != nil {
+		reportErrAndExit("Failed to get driver URL", err)
+	}
+	addr = strings.Replace(addr, "tcp://", "https://", -1)
+	addr = strings.Replace(addr, ":2376", ":"+strconv.Itoa(c.KubernetesConfig.NodePort), -1)
+
+	kcs := &kubeconfig.KubeConfigSetup{
+		ClusterName:          cfg.GetMachineName(),
+		ClusterServerAddress: addr,
+		ClientCertificate:    constants.MakeMiniPath("client.crt"),
+		ClientKey:            constants.MakeMiniPath("client.key"),
+		CertificateAuthority: constants.MakeMiniPath("ca.crt"),
+		KeepContext:          viper.GetBool(keepContext),
+		EmbedCerts:           viper.GetBool(embedCerts),
+	}
+	kcs.SetKubeConfigFile(cmdutil.GetKubeConfigPath())
+	if err := kubeconfig.SetupKubeConfig(kcs); err != nil {
+		reportErrAndExit("Failed to setup kubeconfig", err)
+	}
+	return kcs
+}
+
+// configureRuntimes does what needs to happen to get a runtime going.
+func configureRuntimes(h *host.Host) {
+	runner, err := machine.CommandRunner(h)
+	if err != nil {
+		reportErrAndExit("Failed to get command runner", err)
+	}
+
+	config := cruntime.Config{Type: viper.GetString(containerRuntime), Runner: runner}
+	cr, err := cruntime.New(config)
+	if err != nil {
+		reportErrAndExit(fmt.Sprintf("Failed runtime for %+v", config), err)
+		cmdutil.MaybeReportErrorAndExit(err)
+	}
+	console.OutStyle(cr.Name(), "Configuring %s as your container runtime ...", cr.Name())
+	for _, v := range dockerOpt {
+		console.OutStyle("option", "opt %s", v)
+	}
+	for _, v := range dockerEnv {
+		console.OutStyle("option", "env %s", v)
+	}
+
+	err = cr.Enable()
+	if err != nil {
+		cmdutil.MaybeReportErrorAndExit(err)
+	}
+
+}
+
+// waitCacheImages blocks until the image cache jobs complete
+func waitCacheImages(g *errgroup.Group) {
+	if !viper.GetBool(cacheImages) {
+		return
+	}
+	console.OutStyle("waiting", "Waiting for image caching to complete ...")
+	if err := g.Wait(); err != nil {
+		glog.Errorln("Error caching images: ", err)
+	}
+}
+
+// bootstrapCluster starts Kubernetes using the chosen bootstrapper
+func bootstrapCluster(bs bootstrapper.Bootstrapper, kc cfg.KubernetesConfig, preexisting bool) {
+	console.OutStyle("pulling", "Pulling images used by Kubernetes %s ...", kc.KubernetesVersion)
+	if err := bs.PullImages(kc); err != nil {
+		fmt.Printf("Unable to pull images, which may be OK: %v", err)
+	}
+	// hum. bootstrapper.Bootstrapper should probably have a Name function.
+	bsName := viper.GetString(cmdcfg.Bootstrapper)
+
+	if preexisting {
+		console.OutStyle("restarting", "Relaunching Kubernetes %s using %s ... ", kc.KubernetesVersion, bsName)
+		if err := bs.RestartCluster(kc); err != nil {
+			reportErrAndExit("Error restarting cluster", err)
+		}
+		return
+	}
+
+	console.OutStyle("launch", "Launching Kubernetes %s using %s ... ", kc.KubernetesVersion, bsName)
+	if err := bs.StartCluster(kc); err != nil {
+		reportErrAndExit("Error starting cluster", err)
+	}
+}
+
+// validateCluster validates that the cluster is well-configured and healthy
+func validateCluster(bs bootstrapper.Bootstrapper, ip string) {
+	console.OutStyle("verifying-noline", "Verifying component health ...")
+	kStat := func() (err error) {
+		st, err := bs.GetKubeletStatus()
+		console.Out(".")
+		if err != nil || st != state.Running.String() {
+			return &pkgutil.RetriableError{Err: fmt.Errorf("kubelet unhealthy: %v: %s", err, st)}
+		}
+		return nil
+	}
+	err := pkgutil.RetryAfter(20, kStat, 3*time.Second)
+	if err != nil {
+		reportErrAndExit("kubelet checks failed", err)
+	}
+	aStat := func() (err error) {
+		st, err := bs.GetApiServerStatus(net.ParseIP(ip))
+		console.Out(".")
+		if err != nil || st != state.Running.String() {
+			return &pkgutil.RetriableError{Err: fmt.Errorf("apiserver status=%s err=%v", st, err)}
+		}
+		return nil
+	}
+
+	err = pkgutil.RetryAfter(30, aStat, 10*time.Second)
+	if err != nil {
+		reportErrAndExit("apiserver checks failed", err)
+	}
+	console.OutLn("")
+}
+
+// configureMounts configures any requested filesystem mounts
+func configureMounts() {
+	if !viper.GetBool(createMount) {
+		return
+	}
+
+	console.OutStyle("mount", "Creating mount %s ...", viper.GetString(mountString))
+	path := os.Args[0]
+	mountDebugVal := 0
+	if glog.V(8) {
+		mountDebugVal = 1
+	}
+	mountCmd := exec.Command(path, "mount", fmt.Sprintf("--v=%d", mountDebugVal), viper.GetString(mountString))
+	mountCmd.Env = append(os.Environ(), constants.IsMinikubeChildProcess+"=true")
+	if glog.V(8) {
+		mountCmd.Stdout = os.Stdout
+		mountCmd.Stderr = os.Stderr
+	}
+	if err := mountCmd.Start(); err != nil {
+		glog.Errorf("Error running command minikube mount %v", err)
+		cmdutil.MaybeReportErrorAndExit(err)
+	}
+	if err := ioutil.WriteFile(filepath.Join(constants.GetMinipath(), constants.MountProcessFileName), []byte(strconv.Itoa(mountCmd.Process.Pid)), 0644); err != nil {
+		glog.Errorf("Error writing mount process pid to file: %v", err)
+		cmdutil.MaybeReportErrorAndExit(err)
+	}
+}
+
+// saveConfig saves profile cluster configuration in $MINIKUBE_HOME/profiles/<profilename>/config.json
 func saveConfig(clusterConfig cfg.Config) error {
 	data, err := json.MarshalIndent(clusterConfig, "", "    ")
 	if err != nil {
 		return err
 	}
-
-	profileConfigFile := constants.GetProfileFile(viper.GetString(cfg.MachineProfile))
-
-	if err := os.MkdirAll(filepath.Dir(profileConfigFile), 0700); err != nil {
-		return err
-	}
-
-	if err := saveConfigToFile(data, profileConfigFile); err != nil {
-		return err
-	}
-
-	return nil
-}
-
-func saveConfigToFile(data []byte, file string) error {
-	if _, err := os.Stat(file); os.IsNotExist(err) {
-		return ioutil.WriteFile(file, data, 0600)
-	}
-
-	tmpfi, err := ioutil.TempFile(filepath.Dir(file), "config.json.tmp")
-	if err != nil {
-		return err
-	}
-	defer os.Remove(tmpfi.Name())
-
-	if err = ioutil.WriteFile(tmpfi.Name(), data, 0600); err != nil {
-		return err
-	}
-
-	if err = tmpfi.Close(); err != nil {
-		return err
-	}
-
-	if err = os.Remove(file); err != nil {
-		return err
-	}
-
-	if err = os.Rename(tmpfi.Name(), file); err != nil {
+	glog.Infof("Saving config:\n%s", data)
+	path := constants.GetProfileFile(viper.GetString(cfg.MachineProfile))
+	if err := os.MkdirAll(filepath.Dir(path), 0700); err != nil {
+		return err
+	}
+
+	// If no config file exists, don't worry about swapping paths
+	if _, err := os.Stat(path); os.IsNotExist(err) {
+		if err := ioutil.WriteFile(path, data, 0600); err != nil {
+			return err
+		}
+		return nil
+	}
+
+	tf, err := ioutil.TempFile(filepath.Dir(path), "config.json.tmp")
+	if err != nil {
+		return err
+	}
+	defer os.Remove(tf.Name())
+
+	if err = ioutil.WriteFile(tf.Name(), data, 0600); err != nil {
+		return err
+	}
+
+	if err = tf.Close(); err != nil {
+		return err
+	}
+
+	if err = os.Remove(path); err != nil {
+		return err
+	}
+
+	if err = os.Rename(tf.Name(), path); err != nil {
 		return err
 	}
 	return nil
@@ -712,25 +595,15 @@
 
 // fatalExit is a shortcut for outputting a failure message and exiting.
 func fatalExit(format string, a ...interface{}) {
-<<<<<<< HEAD
-	glog.Errorf(format, a...)
-=======
 	// use Warning because Error will display a duplicate message
 	glog.Warningf(format, a...)
->>>>>>> 0f11c4de
 	console.Fatal(format, a...)
 	os.Exit(1)
 }
 
 // reportFatalExit is a shortcut for outputting an error, reporting it, and exiting.
-<<<<<<< HEAD
-func reportAndExit(msg string, err error) {
-	console.Fatal(msg+": %v", err)
-	glog.Errorf("%s: %v", msg, err)
-=======
 func reportErrAndExit(msg string, err error) {
 	console.Fatal(msg+": %v", err)
->>>>>>> 0f11c4de
 	cmdutil.MaybeReportErrorAndExit(err)
 	os.Exit(1)
 }